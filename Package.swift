--- conflicted
+++ resolved
@@ -66,14 +66,10 @@
         .testTarget(
             name: "RegexTests",
             dependencies: ["_StringProcessing"],
-<<<<<<< HEAD
-            swiftSettings: [.unsafeFlags(["-Xfrontend", "-enable-experimental-string-processing"])]
-        ),
-=======
             swiftSettings: [
-                .unsafeFlags(["-Xfrontend", "-disable-availability-checking"])
+                .unsafeFlags(["-Xfrontend", "-enable-experimental-string-processing"]),
+                .unsafeFlags(["-Xfrontend", "-disable-availability-checking"]),
             ]),
->>>>>>> 9ccde191
         .testTarget(
             name: "RegexBuilderTests",
             dependencies: ["_StringProcessing", "RegexBuilder"],
