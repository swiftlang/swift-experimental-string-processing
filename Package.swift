// swift-tools-version:5.5
// The swift-tools-version declares the minimum version of Swift required to build this package.

import PackageDescription

let package = Package(
    name: "swift-experimental-string-processing",
    products: [
        // Products define the executables and libraries produced by a package, and make them visible to other packages.
        .library(
            name: "Regex",
            targets: ["Regex"]),
        .library(
            name: "PEG",
            targets: ["PEG"]),
        .library(
            name: "MatchingEngine",
            targets: ["MatchingEngine"]),
        .executable(
            name: "VariadicsGenerator",
            targets: ["VariadicsGenerator"])
    ],
    dependencies: [
        .package(url: "https://github.com/apple/swift-argument-parser", from: "1.0.0"),
    ],
    targets: [
        // Targets are the basic building blocks of a package. A target can define a module or a test suite.
        // Targets can depend on other targets in this package, and on products in packages which this package depends on.
        .target(
            name: "Util",
            dependencies: []),
        .testTarget(
            name: "UtilTests",
            dependencies: ["Util"]),
        .target(
            name: "MatchingEngine",
            dependencies: ["Util"]),
        .testTarget(
            name: "MatchingEngineTests",
            dependencies: ["MatchingEngine"]),
        .target(
            name: "Regex",
            dependencies: ["Util", "MatchingEngine"]),
        .testTarget(
            name: "RegexTests",
            dependencies: ["Regex"]),
        .target(
            name: "RegexDSL",
            dependencies: ["Regex"]),
        .testTarget(
            name: "RegexDSLTests",
            dependencies: ["RegexDSL"]),
        .target(
            name: "PEG",
            dependencies: ["Util", "MatchingEngine"]),
        .testTarget(
            name: "PEGTests",
            dependencies: ["PEG", "Util"]),
        .target(
            name: "PTCaRet",
            dependencies: ["Util", "MatchingEngine"]),
        .testTarget(
            name: "PTCaRetTests",
            dependencies: ["PTCaRet", "Util"]),
<<<<<<< HEAD
        .target(
            name: "Algorithms",
            dependencies: []),
        .testTarget(
            name: "AlgorithmsTests",
            dependencies: ["Algorithms"]),
=======

        // MARK: Scripts
        .executableTarget(
            name: "VariadicsGenerator",
            dependencies: [
              .product(name: "ArgumentParser", package: "swift-argument-parser")
            ]),

        // MARK: Exercises
        .target(
          name: "Exercises",
          dependencies: ["MatchingEngine", "PEG", "PTCaRet", "Regex", "RegexDSL"]),
        .testTarget(
          name: "ExercisesTests",
          dependencies: ["Exercises"]),

>>>>>>> c29c3600
    ]
)
<|MERGE_RESOLUTION|>--- conflicted
+++ resolved
@@ -62,14 +62,12 @@
         .testTarget(
             name: "PTCaRetTests",
             dependencies: ["PTCaRet", "Util"]),
-<<<<<<< HEAD
         .target(
             name: "Algorithms",
             dependencies: []),
         .testTarget(
             name: "AlgorithmsTests",
             dependencies: ["Algorithms"]),
-=======
 
         // MARK: Scripts
         .executableTarget(
@@ -86,6 +84,6 @@
           name: "ExercisesTests",
           dependencies: ["Exercises"]),
 
->>>>>>> c29c3600
+
     ]
 )
