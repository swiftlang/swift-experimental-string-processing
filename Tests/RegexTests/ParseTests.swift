--- conflicted
+++ resolved
@@ -94,11 +94,7 @@
             file: file, line: line)
     return
   }
-<<<<<<< HEAD
   let captures = ast.captureList.withoutLocs
-=======
-  let captures = ast.captureList
->>>>>>> 53a27f41
   guard captures == expectedCaptures else {
     XCTFail("""
 
@@ -532,27 +528,7 @@
     ))
 
     parseTest("[-]", charClass("-"))
-<<<<<<< HEAD
     parseTest(#"[\]]"#, charClass("]"))
-=======
-
-    // Empty character classes are forbidden, therefore these are character
-    // classes containing literal ']'.
-    parseTest("[]]", charClass("]"))
-    parseTest("[]a]", charClass("]", "a"))
-    parseTest("(?x)[ ]]", concat(
-      changeMatchingOptions(matchingOptions(adding: .extended)),
-      charClass("]")
-    ))
-    parseTest("(?x)[ ]  ]", concat(
-      changeMatchingOptions(matchingOptions(adding: .extended)),
-      charClass("]")
-    ))
-    parseTest("(?x)[ ] a ]", concat(
-      changeMatchingOptions(matchingOptions(adding: .extended)),
-      charClass("]", "a")
-    ))
->>>>>>> 53a27f41
 
     // These are metacharacters in certain contexts, but normal characters
     // otherwise.
@@ -893,7 +869,6 @@
 
     // Balanced captures
     parseTest(#"(?<a-c>)"#, balancedCapture(name: "a", priorName: "c", empty()),
-<<<<<<< HEAD
               throwsError: .unsupported, captures: [.named("a")])
     parseTest(#"(?<-c>)"#, balancedCapture(name: nil, priorName: "c", empty()),
               throwsError: .unsupported, captures: [.cap])
@@ -930,13 +905,6 @@
       nonCaptureReset(alt(namedCapture("x", "a"), namedCapture("y", "b"))),
       throwsError: .unsupported, captures: [.named("x", opt: 1), .named("y", opt: 1)]
     )
-=======
-              captures: [.named("a")])
-    parseTest(#"(?<-c>)"#, balancedCapture(name: nil, priorName: "c", empty()),
-              captures: [.cap])
-    parseTest(#"(?'a-b'c)"#, balancedCapture(name: "a", priorName: "b", "c"),
-              captures: [.named("a")])
->>>>>>> 53a27f41
 
     // Other groups
     parseTest(
@@ -1057,17 +1025,10 @@
     ))
     parseTest("(?^J:)", changeMatchingOptions(
       unsetMatchingOptions(adding: .allowDuplicateGroupNames), empty()
-<<<<<<< HEAD
     ), throwsError: .unsupported)
     parseTest("(?^y{w}:)", changeMatchingOptions(
       unsetMatchingOptions(adding: .textSegmentWordMode), empty()
     ), throwsError: .unsupported)
-=======
-    ))
-    parseTest("(?^y{w}:)", changeMatchingOptions(
-      unsetMatchingOptions(adding: .textSegmentWordMode), empty()
-    ))
->>>>>>> 53a27f41
 
     let allOptions: [AST.MatchingOption.Kind] = [
       .caseInsensitive, .allowDuplicateGroupNames, .multiline, .namedCapturesOnly,
@@ -1079,17 +1040,10 @@
     ]
     parseTest("(?iJmnsUxxxwDPSWy{g}y{w}Xub-iJmnsUxxxwDPSW)", changeMatchingOptions(
       matchingOptions(adding: allOptions, removing: allOptions.dropLast(5))
-<<<<<<< HEAD
     ), throwsError: .unsupported)
     parseTest("(?iJmnsUxxxwDPSWy{g}y{w}Xub-iJmnsUxxxwDPSW:)", changeMatchingOptions(
       matchingOptions(adding: allOptions, removing: allOptions.dropLast(5)), empty()
     ), throwsError: .unsupported)
-=======
-    ))
-    parseTest("(?iJmnsUxxxwDPSWy{g}y{w}Xub-iJmnsUxxxwDPSW:)", changeMatchingOptions(
-      matchingOptions(adding: allOptions, removing: allOptions.dropLast(5)), empty()
-    ))
->>>>>>> 53a27f41
 
     parseTest(
       "a(b(?i)c)d", concat(
@@ -1183,11 +1137,7 @@
     )
     parseTest(#"()()\10"#, concat(
       capture(empty()), capture(empty()), backreference(.absolute(10))),
-<<<<<<< HEAD
               throwsError: .invalid, captures: [.cap, .cap]
-=======
-              captures: [.cap, .cap]
->>>>>>> 53a27f41
     )
 
     // A capture of three empty captures.
@@ -1198,11 +1148,7 @@
       // There are 9 capture groups in total here.
       #"((()()())(()()()))\10"#, concat(capture(concat(
         fourCaptures, fourCaptures)), backreference(.absolute(10))),
-<<<<<<< HEAD
       throwsError: .invalid, captures: .caps(count: 9)
-=======
-      captures: .caps(count: 9)
->>>>>>> 53a27f41
     )
     parseTest(
       // There are 10 capture groups in total here.
@@ -1241,11 +1187,7 @@
       String(repeating: "()", count: 12) + #"\11"#,
       concat(Array(repeating: capture(empty()), count: 12)
              + [backreference(.absolute(11))]),
-<<<<<<< HEAD
       captures: .caps(count: 12)
-=======
-      captures: .caps(count: 11)
->>>>>>> 53a27f41
     )
     parseTest(#"\011"#, scalar("\u{9}"))
     parseTest(
@@ -1442,11 +1384,7 @@
       .groupMatched(ref(1)),
       trueBranch: capture(alt("a", "b", "c")),
       falseBranch: "d"
-<<<<<<< HEAD
     ), throwsError: .unsupported, captures: [.opt])
-=======
-    ), captures: [.opt])
->>>>>>> 53a27f41
 
     parseTest(#"(?(+3))"#, conditional(
       .groupMatched(ref(plus: 3)), trueBranch: empty(), falseBranch: empty()), throwsError: .unsupported)
@@ -1476,11 +1414,7 @@
         .groupMatched(ref("a", recursionLevel: 5)),
         trueBranch: empty(), falseBranch: empty()
       )),
-<<<<<<< HEAD
       throwsError: .unsupported, captures: [.named("a")]
-=======
-      captures: [.named("a")]
->>>>>>> 53a27f41
     )
     parseTest(
       #"(?<a1>)(?(a1-5))"#,
@@ -1488,11 +1422,7 @@
         .groupMatched(ref("a1", recursionLevel: -5)),
         trueBranch: empty(), falseBranch: empty()
       )),
-<<<<<<< HEAD
       throwsError: .unsupported, captures: [.named("a1")]
-=======
-      captures: [.named("a1")]
->>>>>>> 53a27f41
     )
 
     parseTest(#"(?(1))?"#, zeroOrOne(of: conditional(
@@ -1513,11 +1443,7 @@
     parseTest(#"(?(abc)a|b)"#, conditional(
       groupCondition(.capture, concat("a", "b", "c")),
       trueBranch: "a", falseBranch: "b"
-<<<<<<< HEAD
     ), throwsError: .unsupported, captures: [.cap])
-=======
-    ), captures: [.cap])
->>>>>>> 53a27f41
 
     parseTest(#"(?(?:abc)a|b)"#, conditional(
       groupCondition(.nonCapture, concat("a", "b", "c")),
@@ -1547,11 +1473,7 @@
       )),
       trueBranch: oneOrMore(of: capture("a")),
       falseBranch: "b"
-<<<<<<< HEAD
     ), throwsError: .unsupported, captures: [.cap, .opt, .cap, .opt])
-=======
-    ), captures: [.cap, .opt, .cap, .opt])
->>>>>>> 53a27f41
 
     parseTest(#"(?(?:(a)?(b))(a)+|b)"#, conditional(
       groupCondition(.nonCapture, concat(
@@ -1559,20 +1481,12 @@
       )),
       trueBranch: oneOrMore(of: capture("a")),
       falseBranch: "b"
-<<<<<<< HEAD
     ), throwsError: .unsupported, captures: [.opt, .cap, .opt])
-=======
-    ), captures: [.opt, .cap, .opt])
->>>>>>> 53a27f41
 
     parseTest(#"(?<xxx>y)(?(xxx)a|b)"#, concat(
       namedCapture("xxx", "y"),
       conditional(.groupMatched(ref("xxx")), trueBranch: "a", falseBranch: "b")
-<<<<<<< HEAD
     ), throwsError: .unsupported, captures: [.named("xxx")])
-=======
-    ), captures: [.named("xxx")])
->>>>>>> 53a27f41
 
     parseTest(#"(?(1)(?(2)(?(3)))|a)"#, conditional(
       .groupMatched(ref(1)),
@@ -1651,7 +1565,6 @@
 
     // MARK: Oniguruma absent functions
 
-<<<<<<< HEAD
     parseTest("(?~)", absentRepeater(empty()), throwsError: .unsupported)
     parseTest("(?~abc)", absentRepeater(concat("a", "b", "c")), throwsError: .unsupported)
     parseTest("(?~a+)", absentRepeater(oneOrMore(of: "a")), throwsError: .unsupported)
@@ -1674,30 +1587,6 @@
       capture("a"), nonCapture(alt(capture("b"), "c"))
     ), throwsError: .unsupported, captures: [.opt])
     parseTest("(?~|a|b)?", zeroOrOne(of: absentExpression("a", "b")), throwsError: .unsupported)
-=======
-    parseTest("(?~)", absentRepeater(empty()))
-    parseTest("(?~abc)", absentRepeater(concat("a", "b", "c")))
-    parseTest("(?~a+)", absentRepeater(oneOrMore(of: "a")))
-    parseTest("(?~~)", absentRepeater("~"))
-    parseTest("(?~a|b|c)", absentRepeater(alt("a", "b", "c")))
-    parseTest("(?~(a))", absentRepeater(capture("a")), captures: [])
-    parseTest("(?~)*", zeroOrMore(of: absentRepeater(empty())))
-
-    parseTest("(?~|abc)", absentStopper(concat("a", "b", "c")))
-    parseTest("(?~|a+)", absentStopper(oneOrMore(of: "a")))
-    parseTest("(?~|~)", absentStopper("~"))
-    parseTest("(?~|(a))", absentStopper(capture("a")), captures: [])
-    parseTest("(?~|a){2}", exactly(2, of: absentStopper("a")))
-
-    parseTest("(?~|a|b)", absentExpression("a", "b"))
-    parseTest("(?~|~|~)", absentExpression("~", "~"))
-    parseTest("(?~|(a)|(?:b))", absentExpression(capture("a"), nonCapture("b")),
-              captures: [])
-    parseTest("(?~|(a)|(?:(b)|c))", absentExpression(
-      capture("a"), nonCapture(alt(capture("b"), "c"))
-    ), captures: [.opt])
-    parseTest("(?~|a|b)?", zeroOrOne(of: absentExpression("a", "b")))
->>>>>>> 53a27f41
 
     parseTest("(?~|)", absentRangeClear(), throwsError: .unsupported)
 
@@ -2592,7 +2481,6 @@
 
     diagnosticTest("[a", .expected("]"))
 
-<<<<<<< HEAD
     // Character classes may not be empty.
     diagnosticTest("[]", .expectedCustomCharacterClassMembers)
     diagnosticTest("[]]", .expectedCustomCharacterClassMembers)
@@ -2602,12 +2490,6 @@
     diagnosticTest("(?x)[ ] a ]", .expectedCustomCharacterClassMembers)
     diagnosticTest("(?xx)[ ] a ]+", .expectedCustomCharacterClassMembers)
     diagnosticTest("(?x)[ ]]", .expectedCustomCharacterClassMembers)
-=======
-    // The first ']' of a custom character class is literal, so these are
-    // missing the closing bracket.
-    diagnosticTest("[]", .expected("]"))
-    diagnosticTest("(?x)[  ]", .expected("]"))
->>>>>>> 53a27f41
 
     diagnosticTest("[&&]", .expectedCustomCharacterClassMembers)
     diagnosticTest("[a&&]", .expectedCustomCharacterClassMembers)
@@ -2626,7 +2508,6 @@
     diagnosticTest("[:=:]", .emptyProperty)
     diagnosticTest("[[::]]", .emptyProperty)
     diagnosticTest("[[:=:]]", .emptyProperty)
-<<<<<<< HEAD
 
     diagnosticTest(#"|([\d-c])?"#, .invalidCharacterClassRangeOperand)
 
@@ -2634,8 +2515,6 @@
     diagnosticTest(#"(?i)[_-A]"#, .invalidCharacterRange(from: "_", to: "A"))
     diagnosticTest(#"[c-b]"#, .invalidCharacterRange(from: "c", to: "b"))
     diagnosticTest(#"[\u{66}-\u{65}]"#, .invalidCharacterRange(from: "\u{66}", to: "\u{65}"))
-=======
->>>>>>> 53a27f41
 
     // MARK: Bad escapes
 
@@ -2675,21 +2554,9 @@
     diagnosticTest(#"\p{aaa\p{b}}"#, .unknownProperty(key: nil, value: "aaa"))
     diagnosticTest(#"[[:{:]]"#, .unknownProperty(key: nil, value: "{"))
 
-<<<<<<< HEAD
     // We only filter pattern whitespace, which doesn't include things like
     // non-breaking spaces.
     diagnosticTest(#"\p{L\#u{A0}l}"#, .unknownProperty(key: nil, value: "L\u{A0}l"))
-=======
-    // MARK: Character properties
-
-    diagnosticTest(#"\p{Lx}"#, .unknownProperty(key: nil, value: "Lx"))
-    diagnosticTest(#"\p{gcL}"#, .unknownProperty(key: nil, value: "gcL"))
-    diagnosticTest(#"\p{x=y}"#, .unknownProperty(key: "x", value: "y"))
-    diagnosticTest(#"\p{aaa(b)}"#, .unknownProperty(key: nil, value: "aaa(b)"))
-    diagnosticTest("[[:a():]]", .unknownProperty(key: nil, value: "a()"))
-    diagnosticTest(#"\p{aaa\p{b}}"#, .unknownProperty(key: nil, value: "aaa"))
-    diagnosticTest(#"[[:{:]]"#, .unknownProperty(key: nil, value: "{"))
->>>>>>> 53a27f41
 
     // MARK: Matching options
 
