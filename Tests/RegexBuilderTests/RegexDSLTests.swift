//===----------------------------------------------------------------------===//
//
// This source file is part of the Swift.org open source project
//
// Copyright (c) 2021-2022 Apple Inc. and the Swift project authors
// Licensed under Apache License v2.0 with Runtime Library Exception
//
// See https://swift.org/LICENSE.txt for license information
//
//===----------------------------------------------------------------------===//

import XCTest
import _StringProcessing
import RegexBuilder
import TestSupport

@available(SwiftStdlib 5.7, *)
class RegexDSLTests: XCTestCase {
  func _testDSLCaptures<MatchType>(
    _ tests: (input: String, expectedCaptures: MatchType?)...,
    matchType: MatchType.Type,
    _ equivalence: (MatchType, MatchType) -> Bool,
    xfail: Bool = false,
    file: StaticString = #file,
    line: UInt = #line,
    @RegexComponentBuilder _ content: () -> some RegexComponent<MatchType>
  ) throws {
    let regex = content()
    for (input, maybeExpectedCaptures) in tests {
      let maybeMatch = input.wholeMatch(of: regex)
      guard let match = maybeMatch else {
        if !xfail, maybeExpectedCaptures != nil {
          XCTFail("Failed to match '\(input)'", file: file, line: line)
        }
        continue
      }
      guard let expectedCaptures = maybeExpectedCaptures else {
        if !xfail {
          XCTFail(
            "Unexpectedly matched '\(match)' for '\(input)'",
            file: file, line: line)
        }
        continue
      }
      if xfail {
        XCTFail("Unexpectedly matched", file: file, line: line)
        continue
      }
      let captures = match.output
      XCTAssertTrue(
        equivalence(captures, expectedCaptures),
        "'\(captures)' is not equal to the expected '\(expectedCaptures)'.",
        file: file, line: line)
    }
  }
  
  func testSimpleStrings() throws {
    let regex = Regex {
      "a"
      Capture(Character("b")) // Character
      TryCapture { "1" } transform: { Int($0) } // Int
    }
    // Assert the inferred capture type.
    let _: (Substring, Substring, Int).Type = type(of: regex).RegexOutput.self
    let maybeMatch = "ab1".wholeMatch(of: regex)
    let match = try XCTUnwrap(maybeMatch)
    XCTAssertTrue(match.output == ("ab1", "b", 1))
    
    let substring = "ab1"[...]
    let substringMatch = try XCTUnwrap(substring.wholeMatch(of: regex))
    XCTAssertTrue(match.output == substringMatch.output)
  }
  
  let allNewlines = "\u{A}\u{B}\u{C}\u{D}\r\n\u{85}\u{2028}\u{2029}"
  let asciiNewlines = "\u{A}\u{B}\u{C}\u{D}\r\n"
  
  func testCharacterClasses() throws {
    // Must have new stdlib for character class ranges.
    guard ensureNewStdlib() else { return }
    
    try _testDSLCaptures(
      ("a c", ("a c", " ", "c")),
      matchType: (Substring, Substring, Substring).self, ==)
    {
      One(.any)
      Capture(.whitespace) // Substring
      Capture("c") // Substring
    }
    
    try _testDSLCaptures(
      ("abc1def2", "abc1def2"),
      matchType: Substring.self, ==)
    {
      // First group
      OneOrMore {
        CharacterClass("a"..."z", .digit)
      }
      
      // Second group
      OneOrMore {
        ChoiceOf {
          "a"..."z"
          CharacterClass.hexDigit
        }
      }
    }
    
    try _testDSLCaptures(
      ("abc1def2", ("abc1def2", "abc1")),
      matchType: (Substring, Substring).self, ==)
    {
      Capture {
        OneOrMore(.digit.inverted)
        ("a"..."z").inverted
      }
      
      OneOrMore {
        CharacterClass.whitespace.inverted
      }
    }
    
    // `.newlineSequence` and `.verticalWhitespace` match the same set of
    // newlines in grapheme semantic mode, and scalar mode when applied with
    // OneOrMore.
    for cc in [CharacterClass.newlineSequence, .verticalWhitespace] {
      for mode in [RegexSemanticLevel.unicodeScalar, .graphemeCluster] {
        try _testDSLCaptures(
          ("\n", ("\n", "\n")),
          ("\r", ("\r", "\r")),
          ("\r\n", ("\r\n", "\r\n")),
          (allNewlines, (allNewlines[...], allNewlines[...])),
          ("abc\ndef", ("abc\ndef", "\n")),
          ("abc\n\r\ndef", ("abc\n\r\ndef", "\n\r\n")),
          ("abc\(allNewlines)def", ("abc\(allNewlines)def", allNewlines[...])),
          ("abc", nil),
          matchType: (Substring, Substring).self, ==)
        {
          Regex {
            ZeroOrMore {
              cc.inverted
            }
            Capture {
              OneOrMore(cc)
            }
            ZeroOrMore {
              cc.inverted
            }
          }.matchingSemantics(mode)
        }
        
        // Try with ASCII-only whitespace.
        try _testDSLCaptures(
          ("\n", ("\n", "\n")),
          ("\r", ("\r", "\r")),
          ("\r\n", ("\r\n", "\r\n")),
          (allNewlines, (allNewlines[...], asciiNewlines[...])),
          ("abc\ndef", ("abc\ndef", "\n")),
          ("abc\n\r\ndef", ("abc\n\r\ndef", "\n\r\n")),
          ("abc\(allNewlines)def", ("abc\(allNewlines)def", asciiNewlines[...])),
          ("abc", nil),
          matchType: (Substring, Substring).self, ==)
        {
          Regex {
            ZeroOrMore {
              cc.inverted
            }
            Capture {
              OneOrMore(cc)
            }
            ZeroOrMore {
              cc.inverted
            }
          }.matchingSemantics(mode).asciiOnlyWhitespace()
        }
      }
    }
    
    // `.newlineSequence` in scalar mode may match a single `\r\n`.
    // `.verticalWhitespace` may not.
    for asciiOnly in [true, false] {
      try _testDSLCaptures(
        ("\r", "\r"),
        ("\r\n", "\r\n"),
        matchType: Substring.self, ==)
      {
        Regex {
          CharacterClass.newlineSequence
        }.matchingSemantics(.unicodeScalar).asciiOnlyWhitespace(asciiOnly)
      }
      try _testDSLCaptures(
        ("\r", nil),
        ("\r\n", nil),
        matchType: Substring.self, ==)
      {
        Regex {
          CharacterClass.newlineSequence.inverted
        }.matchingSemantics(.unicodeScalar).asciiOnlyWhitespace(asciiOnly)
      }
      try _testDSLCaptures(
        ("\r", "\r"),
        ("\r\n", nil),
        matchType: Substring.self, ==)
      {
        Regex {
          CharacterClass.verticalWhitespace
        }.matchingSemantics(.unicodeScalar).asciiOnlyWhitespace(asciiOnly)
      }
      try _testDSLCaptures(
        ("\r", nil),
        ("\r\n", nil),
        matchType: Substring.self, ==)
      {
        Regex {
          CharacterClass.verticalWhitespace.inverted
        }.matchingSemantics(.unicodeScalar).asciiOnlyWhitespace(asciiOnly)
      }
      try _testDSLCaptures(
        ("\r", nil),
        ("\r\n", nil),
        matchType: Substring.self, ==)
      {
        Regex {
          CharacterClass.verticalWhitespace.inverted
          "\n"
        }.matchingSemantics(.unicodeScalar).asciiOnlyWhitespace(asciiOnly)
      }
    }
    
    // Make sure horizontal whitespace does not match newlines or other
    // vertical whitespace.
    try _testDSLCaptures(
      ("  \u{A0} \u{9}  \t ", "  \u{A0} \u{9}  \t "),
      (" \n", nil),
      (" \r", nil),
      (" \r\n", nil),
      (" \u{2028}", nil),
      matchType: Substring.self, ==)
    {
      OneOrMore(.horizontalWhitespace)
    }
    
    // Horizontal whitespace in ASCII mode.
    try _testDSLCaptures(
      ("   \u{9}  \t ", "   \u{9}  \t "),
      ("\u{A0}", nil),
      matchType: Substring.self, ==)
    {
      Regex {
        OneOrMore(.horizontalWhitespace)
      }.asciiOnlyWhitespace()
    }
  }
  
  func testCharacterClassOperations() throws {
    // Must have new stdlib for character class ranges.
    guard ensureNewStdlib() else { return }
    
    try _testDSLCaptures(
      ("bcdefn1a", "bcdefn1a"),
      ("nbcdef1a", nil),        // fails symmetric difference lookahead
      ("abcdef1a", nil),        // fails union
      ("bcdef3a", nil),         // fails subtraction
      ("bcdef1z", nil),         // fails intersection
      matchType: Substring.self, ==)
    {
      let disallowedChars = CharacterClass.hexDigit
        .symmetricDifference("a"..."z")
      NegativeLookahead(disallowedChars)      // No: 0-9 + g-z
      
      OneOrMore(("b"..."g").union("d"..."n"))         // b-n
      
      CharacterClass.digit.subtracting("3"..."9")     // 1, 2, non-ascii digits
      
      CharacterClass.hexDigit.intersection("a"..."z") // a-f
    }
  }
  
  func testAny() throws {
    // .any matches newlines regardless of matching options.
    for dotMatchesNewline in [true, false] {
      try _testDSLCaptures(
        ("abc\(allNewlines)def", "abc\(allNewlines)def"),
        matchType: Substring.self, ==)
      {
        Regex {
          OneOrMore(.any)
        }.dotMatchesNewlines(dotMatchesNewline)
      }
    }
    
    // `.anyGraphemeCluster` is the same as `.any` in grapheme mode.
    for mode in [RegexSemanticLevel.graphemeCluster, .unicodeScalar] {
      try _testDSLCaptures(
        ("a", "a"),
        ("\r\n", "\r\n"),
        ("e\u{301}", "e\u{301}"),
        ("e\u{301}f", nil),
        ("e\u{303}\u{301}\u{302}", "e\u{303}\u{301}\u{302}"),
        matchType: Substring.self, ==)
      {
        Regex {
          One(.anyGraphemeCluster)
        }.matchingSemantics(mode)
      }
      
      // Like `.any` it also always matches newlines.
      for dotMatchesNewline in [true, false] {
        try _testDSLCaptures(
          ("abc\(allNewlines)def", "abc\(allNewlines)def"),
          matchType: Substring.self, ==)
        {
          Regex {
            OneOrMore(.anyGraphemeCluster)
          }.matchingSemantics(mode).dotMatchesNewlines(dotMatchesNewline)
        }
      }
    }
  }
  
  func testAnyNonNewline() throws {
    // `.anyNonNewline` is `.` without single-line mode.
    for mode in [RegexSemanticLevel.graphemeCluster, .unicodeScalar] {
      for dotMatchesNewline in [true, false] {
        try _testDSLCaptures(
          ("abcdef", "abcdef"),
          ("abcdef\n", nil),
          ("\r\n", nil),
          ("\r", nil),
          ("\n", nil),
          matchType: Substring.self, ==)
        {
          Regex {
            OneOrMore(.anyNonNewline)
          }.matchingSemantics(mode).dotMatchesNewlines(dotMatchesNewline)
        }
        
        try _testDSLCaptures(
          ("abcdef", nil),
          ("abcdef\n", nil),
          ("\r\n", "\r\n"),
          ("\r", "\r"),
          ("\n", "\n"),
          matchType: Substring.self, ==)
        {
          Regex {
            OneOrMore(.anyNonNewline.inverted)
          }.matchingSemantics(mode).dotMatchesNewlines(dotMatchesNewline)
        }
        
        try _testDSLCaptures(
          ("abc", "abc"),
          ("abcd", nil),
          ("\r\n", nil),
          ("\r", nil),
          ("\n", nil),
          matchType: Substring.self, ==)
        {
          Regex {
            OneOrMore(CharacterClass.anyNonNewline.intersection(.anyOf("\n\rabc")))
          }.matchingSemantics(mode).dotMatchesNewlines(dotMatchesNewline)
        }
      }
    }
    
    try _testDSLCaptures(
      ("\r\n", "\r\n"), matchType: Substring.self, ==) {
        CharacterClass.anyNonNewline.inverted
      }
    try _testDSLCaptures(
      ("\r\n", nil), matchType: Substring.self, ==) {
        Regex {
          CharacterClass.anyNonNewline.inverted
        }.matchingSemantics(.unicodeScalar)
      }
  }
  
  func testMatchResultDotZeroWithoutCapture() throws {
    let match = try XCTUnwrap("aaa".wholeMatch { OneOrMore { "a" } })
    XCTAssertEqual(match.0, "aaa")
  }
  
  func testAlternation() throws {
    do {
      let regex = ChoiceOf {
        "aaa"
      }
      XCTAssertTrue("aaa".wholeMatch(of: regex)?.output == "aaa")
      XCTAssertNil("aab".wholeMatch(of: regex)?.output)
    }
    do {
      let regex = ChoiceOf {
        "aaa"
        "bbb"
        "ccc"
      }
      XCTAssertTrue("aaa".wholeMatch(of: regex)?.output == "aaa")
      XCTAssertNil("aab".wholeMatch(of: regex)?.output)
      XCTAssertTrue("bbb".wholeMatch(of: regex)?.output == "bbb")
      XCTAssertTrue("ccc".wholeMatch(of: regex)?.output == "ccc")
    }
    do {
      let regex = Regex {
        "ab"
        OneOrMore {
          Capture {
            ChoiceOf {
              "c"
              "def"
            }
          }
        }
      }
      XCTAssertTrue(
        try XCTUnwrap("abc".wholeMatch(of: regex)?.output) == ("abc", "c"))
    }
    do {
      let regex = ChoiceOf {
        "aaa"
        "bbb"
        "ccc"
      }
      XCTAssertTrue("aaa".wholeMatch(of: regex)?.output == "aaa")
      XCTAssertNil("aab".wholeMatch(of: regex)?.output)
      XCTAssertTrue("bbb".wholeMatch(of: regex)?.output == "bbb")
      XCTAssertTrue("ccc".wholeMatch(of: regex)?.output == "ccc")
    }
    do {
      let regex = ChoiceOf {
        Capture("aaa")
      }
      XCTAssertTrue(
        try XCTUnwrap("aaa".wholeMatch(of: regex)?.output) == ("aaa", "aaa"))
      XCTAssertNil("aab".wholeMatch(of: regex)?.output)
    }
    do {
      let regex = ChoiceOf {
        Capture("aaa")
        Capture("bbb")
        Capture("ccc")
      }
      XCTAssertTrue(
        try XCTUnwrap("aaa".wholeMatch(of: regex)?.output) == ("aaa", "aaa", nil, nil))
      XCTAssertTrue(
        try XCTUnwrap("bbb".wholeMatch(of: regex)?.output) == ("bbb", nil, "bbb", nil))
      XCTAssertTrue(
        try XCTUnwrap("ccc".wholeMatch(of: regex)?.output) == ("ccc", nil, nil, "ccc"))
      XCTAssertNil("aab".wholeMatch(of: regex)?.output)
    }
  }
  
  func testCombinators() throws {
    try _testDSLCaptures(
      ("aaaabccccdddkj", ("aaaabccccdddkj", "b", "cccc", "d", "k", nil, "j")),
      matchType: (Substring, Substring, Substring, Substring?, Substring, Substring?, Substring?).self, ==)
    {
      OneOrMore("a")
      Capture(OneOrMore(Character("b"))) // Substring
      Capture(ZeroOrMore("c")) // Substring
      ZeroOrMore(Capture(.hexDigit)) // Substring?
      Optionally("e")
      Capture {
        ChoiceOf {
          "t"
          "k"
        }
      } // Substring
      ChoiceOf { Capture("k"); Capture("j") } // (Substring?, Substring?)
    }
  }
  
  func testOptions() throws {
    try _testDSLCaptures(
      ("abc", "abc"),
      ("ABC", "ABC"),
      ("abcabc", "abcabc"),
      ("abcABCaBc", "abcABCaBc"),
      matchType: Substring.self, ==) {
        Regex {
          OneOrMore {
            "abc"
          }
        }.ignoresCase(true)
      }
    
    // Multiple options on one component wrap successively, but do not
    // override - equivalent to each option attached to a wrapping `Regex`.
    try _testDSLCaptures(
      ("abc", "abc"),
      ("ABC", "ABC"),
      ("abcabc", "abcabc"),
      ("abcABCaBc", "abcABCaBc"),
      matchType: Substring.self, ==) {
        Regex {
          OneOrMore {
            "abc"
          }
        }
        .ignoresCase(true)
        .ignoresCase(false)
      }
    
    // An option on an outer component doesn't override an option set on an
    // inner component.
    try _testDSLCaptures(
      ("abc", "abc"),
      ("ABC", "ABC"),
      ("ABCde", "ABCde"),
      ("ABCDE", nil),
      ("abcabc", "abcabc"),
      ("abcdeABCdeaBcde", "abcdeABCdeaBcde"),
      matchType: Substring.self, ==) {
        Regex {
          OneOrMore {
            Regex {
              "abc"
            }.ignoresCase(true)
            Optionally("de")
          }
        }
        .ignoresCase(false)
      }
    
    // FIXME: Re-enable this test
    try _testDSLCaptures(
      ("can't stop won't stop", ("can't stop won't stop", "can't", "won't")),
      matchType: (Substring, Substring, Substring).self, ==, xfail: true) {
        Capture {
          OneOrMore(.word)
          Anchor.wordBoundary
        }
        OneOrMore(.any, .reluctant)
        "stop"
        " "
        
        Capture {
          OneOrMore(.word)
          Anchor.wordBoundary
        }
        OneOrMore(.any, .reluctant)
        "stop"
      }
    
    // FIXME: Re-enable this test
    try _testDSLCaptures(
      ("can't stop won't stop", ("can't stop won't stop", "can", "won")),
      matchType: (Substring, Substring, Substring).self, ==, xfail: true) {
        Capture {
          OneOrMore(.word)
          Anchor.wordBoundary
        }
        OneOrMore(.any, .reluctant)
        "stop"
        " "
        
        Regex {
          Capture {
            OneOrMore(.word)
            Anchor.wordBoundary
          }
        }.wordBoundaryKind(.simple)
        
        OneOrMore(.any, .reluctant)
        "stop"
      }
    
    try _testDSLCaptures(
      ("abcdef123", ("abcdef123", "a", "123")),
      matchType: (Substring, Substring, Substring).self, ==) {
        Capture {
          // Reluctant behavior due to option
          Regex {
            OneOrMore(.anyOf("abcd"))
          }.repetitionBehavior(.reluctant)
        }
        ZeroOrMore("a"..."z")
        
        Capture {
          // Eager behavior due to explicit parameter, despite option
          Regex {
            OneOrMore(.digit, .eager)
          }.repetitionBehavior(.reluctant)
        }
        ZeroOrMore(.digit)
      }
    
    try _testDSLCaptures(
      ("abcdefg", ("abcdefg", "abcdefg")),
      ("abcdéfg", ("abcdéfg", "abcd")),
      matchType: (Substring, Substring).self, ==) {
        Regex {
          Capture {
            OneOrMore(.word)
          }
        }.asciiOnlyWordCharacters()
        
        ZeroOrMore(.any)
      }
  }
  
  func testQuantificationBehavior() throws {
    // Must have new stdlib for character class ranges.
    guard ensureNewStdlib() else { return }
    
    // Eager by default
    try _testDSLCaptures(
      ("abc1def2", ("abc1def2", "2")),
      matchType: (Substring, Substring).self, ==)
    {
      OneOrMore(.word)
      Capture(.digit)
      ZeroOrMore(.any)
    }
    
    // Explicitly reluctant
    try _testDSLCaptures(
      ("abc1def2", ("abc1def2", "1")),
      matchType: (Substring, Substring).self, ==)
    {
      OneOrMore(.word, .reluctant)
      Capture(.digit)
      ZeroOrMore(.any)
    }
    // Explicitly reluctant overrides default option
    try _testDSLCaptures(
      ("abc1def2", ("abc1def2", "1")),
      matchType: (Substring, Substring).self, ==)
    {
      Regex {
        OneOrMore(.reluctant) {
          One(.word)
        }
      }.repetitionBehavior(.possessive)
      Capture(.digit)
      ZeroOrMore(.any)
    }
    // Default set to reluctant
    try _testDSLCaptures(
      ("abc1def2", ("abc1def2", "1")),
      matchType: (Substring, Substring).self, ==)
    {
      Regex {
        OneOrMore(.word)
        Capture(.digit)
        ZeroOrMore(.any)
      }.repetitionBehavior(.reluctant)
    }
    // Default set to reluctant applies to regex syntax
    try _testDSLCaptures(
      ("abc1def2", ("abc1def2", "1")),
      matchType: (Substring, Substring).self, ==)
    {
      try! Regex(#"\w+(\d).*"#, as: (Substring, Substring).self)
        .repetitionBehavior(.reluctant)
    }
    
    // Explicitly possessive
    try _testDSLCaptures(
      ("aaaa", nil),
      matchType: Substring.self, ==)
    {
      Regex {
        OneOrMore("a", .possessive)
        "a"
      }
    }
    // Default set to possessive
    try _testDSLCaptures(
      ("aaaa", nil),
      matchType: Substring.self, ==)
    {
      Regex {
        OneOrMore("a")
        "a"
      }.repetitionBehavior(.possessive)
    }
    // More specific default set to eager
    try _testDSLCaptures(
      ("aaaa", ("aaaa", "aaa")),
      matchType: (Substring, Substring).self, ==)
    {
      Regex {
        Capture {
          Regex {
            OneOrMore("a")
          }.repetitionBehavior(.eager)
        }
        OneOrMore("a")
      }.repetitionBehavior(.possessive)
    }
    // More specific default set to reluctant
    try _testDSLCaptures(
      ("aaaa", ("aaaa", "a")),
      matchType: (Substring, Substring).self, ==)
    {
      Regex {
        Capture {
          Regex {
            OneOrMore("a")
          }.repetitionBehavior(.reluctant)
        }
        OneOrMore("a")
      }.repetitionBehavior(.possessive)
    }
    
    try _testDSLCaptures(
      ("abc1def2", "abc1def2"),
      matchType: Substring.self, ==)
    {
      Repeat(2...) {
        Repeat(count: 3) {
          CharacterClass.word
        }
        CharacterClass.digit
      }
    }
    
    try _testDSLCaptures(
      ("abcdef2", ("abcdef2", "f")),
      ("2", ("2", nil)),
      ("", ("", nil)),
      matchType: (Substring, Substring??).self, ==)
    {
      Optionally {
        ZeroOrMore {
          Capture(CharacterClass.word)
        }
        CharacterClass.digit
      }
    }
    
    try _testDSLCaptures(
      ("aaabbbcccdddeeefff", "aaabbbcccdddeeefff"),
      ("aaabbbcccccdddeeefff", "aaabbbcccccdddeeefff"),
      ("aaabbbcccddddeeefff", "aaabbbcccddddeeefff"),
      ("aaabbbccccccdddeeefff", nil),
      ("aaaabbbcccdddeeefff", nil),
      ("aaacccdddeeefff", nil),
      ("aaabbbcccccccdddeeefff", nil),
      ("aaabbbcccdddddeeefff", nil),
      ("aaabbbcccddddddeeefff", nil),
      ("aaabbbcccdddefff", nil),
      ("aaabbbcccdddeee", "aaabbbcccdddeee"),
      matchType: Substring.self, ==)
    {
      Repeat(count: 3) { "a" }
      Repeat(1...) { "b" }
      Repeat(2...5) { "c" }
      Repeat(..<5) { "d" }
      Repeat(2...) { "e" }
      Repeat(0...) { "f" }
    }
    
    try _testDSLCaptures(
      ("", nil),
      ("a", nil),
      ("aa", "aa"),
      ("aaa", "aaa"),
      matchType: Substring.self, ==)
    {
      Repeat(2...) { "a" }
    }
    
    try _testDSLCaptures(
      ("", ""),
      ("a", "a"),
      ("aa", "aa"),
      ("aaa", nil),
      matchType: Substring.self, ==)
    {
      Repeat(...2) { "a" }
    }
    
    try _testDSLCaptures(
      ("", ""),
      ("a", "a"),
      ("aa", nil),
      ("aaa", nil),
      matchType: Substring.self, ==)
    {
      Repeat(..<2) { "a" }
    }
    
    try _testDSLCaptures(
      ("", ""),
      ("a", nil),
      ("aa", nil),
      matchType: Substring.self, ==)
    {
      Repeat(...0) { "a" }
    }
    
    try _testDSLCaptures(
      ("", ""),
      ("a", nil),
      ("aa", nil),
      matchType: Substring.self, ==)
    {
      Repeat(0 ... 0) { "a" }
    }
    
    try _testDSLCaptures(
      ("", ""),
      ("a", nil),
      ("aa", nil),
      matchType: Substring.self, ==)
    {
      Repeat(count: 0) { "a" }
    }
    
    try _testDSLCaptures(
      ("", ""),
      ("a", "a"),
      ("aa", nil),
      matchType: Substring.self, ==)
    {
      Repeat(0 ... 1) { "a" }
    }
    
    try _testDSLCaptures(
      ("", nil),
      ("a", "a"),
      ("aa", "aa"),
      ("aaa", nil),
      matchType: Substring.self, ==)
    {
      Repeat(1 ... 2) { "a" }
    }
    
    try _testDSLCaptures(
      ("", ""),
      ("a", nil),
      ("aa", nil),
      matchType: Substring.self, ==)
    {
      Repeat(0 ..< 1) { "a" }
    }
    
    try _testDSLCaptures(
      ("", ""),
      ("a", "a"),
      ("aa", nil),
      matchType: Substring.self, ==)
    {
      Repeat(0 ..< 2) { "a" }
    }
    
    try _testDSLCaptures(
      ("", nil),
      ("a", "a"),
      ("aa", "aa"),
      ("aaa", nil),
      matchType: Substring.self, ==)
    {
      Repeat(1 ..< 3) { "a" }
    }
    
    let octoDecimalRegex: Regex<(Substring, Int?)> = Regex {
      let charClass = CharacterClass(.digit, "a"..."h")//.ignoringCase()
      Capture {
        OneOrMore(charClass)
      } transform: { Int($0, radix: 18) }
    }
    XCTAssertEqual("ab12".firstMatch(of: octoDecimalRegex)!.output.1, 61904)
  }
  
  func testLocal() throws {
    try _testDSLCaptures(
      ("aaaaa", nil),
      matchType: Substring.self, ==)
    {
      Local {
        OneOrMore("a")
      }
      "a"
    }
    
    try _testDSLCaptures(
      ("aa", "aa"),
      ("aaa", nil),
      matchType: Substring.self, ==)
    {
      Local {
        OneOrMore("a", .reluctant)
      }
      "a"
    }
  }
  
  func testAssertions() throws {
    try _testDSLCaptures(
      ("aaaaab", "aaaaab"),
      ("caaaaab", nil),
      ("aaaaabc", nil),
      matchType: Substring.self, ==)
    {
      Anchor.startOfLine
      OneOrMore("a")
      "b"
      Anchor.endOfLine
    }
    
    try _testDSLCaptures(
      ("Cafe\u{301}", nil),
      ("Cafe", "Cafe"),
      matchType: Substring.self, ==)
    {
      OneOrMore(.word)
      UnicodeScalar("e")
      Anchor.textSegmentBoundary
    }
    
    try _testDSLCaptures(
      ("aaaaa1", "aaaaa1"),
      ("aaaaa2", nil),
      ("aaaaa", nil),
      ("aaaaab", nil),
      matchType: Substring.self, ==)
    {
      OneOrMore("a")
      Lookahead(CharacterClass.digit)
      NegativeLookahead { "2" }
      CharacterClass.word
    }
    
    try _testDSLCaptures(
      ("aaa", "aaa"),
      ("\naaa", nil),
      ("aaa\n", nil),
      ("\naaa\n", nil),
      matchType: Substring.self, ==)
    {
      Regex {
        Anchor.startOfSubject
        Repeat("a", count: 3)
        Anchor.endOfSubject
      }.anchorsMatchLineEndings()
    }
    
    try _testDSLCaptures(
      ("\naaa", "\naaa"),
      ("aaa\n", "aaa\n"),
      ("\naaa\n", "\naaa\n"),
      matchType: Substring.self, ==)
    {
      Regex {
        Optionally { "\n" }
        Anchor.startOfLine
        Repeat("a", count: 3)
        Anchor.endOfLine
        Optionally { "\n" }
      }
    }
    
    // startOfLine/endOfLine apply regardless of mode.
    for matchLineEndings in [true, false] {
      for mode in [RegexSemanticLevel.graphemeCluster, .unicodeScalar] {
        let r = Regex {
          Anchor.startOfLine
          Repeat("a", count: 3)
          Anchor.endOfLine
        }.anchorsMatchLineEndings(matchLineEndings).matchingSemantics(mode)
        
        XCTAssertNotNil(try r.firstMatch(in: "\naaa"))
        XCTAssertNotNil(try r.firstMatch(in: "aaa\n"))
        XCTAssertNotNil(try r.firstMatch(in: "\naaa\n"))
        XCTAssertNotNil(try r.firstMatch(in: "\naaa\r\n"))
        XCTAssertNotNil(try r.firstMatch(in: "\r\naaa\n"))
        XCTAssertNotNil(try r.firstMatch(in: "\r\naaa\r\n"))
        
        XCTAssertNil(try r.firstMatch(in: "\nbaaa\n"))
        XCTAssertNil(try r.firstMatch(in: "\naaab\n"))
      }
    }
  }
  
  func testNestedGroups() throws {
    return;
    
    // TODO: clarify what the nesting story is
    
    /*
     try _testDSLCaptures(
     ("aaaabccccddd", ("aaaabccccddd", [("b", "cccc", ["d", "d", "d"])])),
     matchType: (Substring, [(Substring, Substring, [Substring])]).self, ==)
     {
     "a".+
     OneOrMore {
     Capture(OneOrMore("b"))
     Capture(ZeroOrMore("c"))
     Capture("d").*
     "e".?
     }
     }
     */
  }
  
  func testCaptureTransform() throws {
    try _testDSLCaptures(
      ("aaaa1", ("aaaa1", "aaa")),
      matchType: (Substring, Substring).self, ==)
    {
      Capture {
        OneOrMore("a")
      } transform: {
        $0.dropFirst()
      }
      One(.digit)
    }
    try _testDSLCaptures(
      ("aaaa1", ("aaaa1", "a")),
      matchType: (Substring, Substring??).self, ==)
    {
      ZeroOrMore {
        Capture("a", transform: { Optional.some($0) })
      }
      One(.digit)
    }
  }
  
  func testCapturelessQuantification() throws {
    // This test is to make sure that a captureless quantification, when used
    // straight out of the quantifier (without being wrapped in a builder), is
    // able to produce a regex whose `Match` type does not contain any sort of
    // void.
    let regex = ZeroOrMore(.digit)
    // Assert the inferred capture type.
    let _: Substring.Type = type(of: regex).RegexOutput.self
    let input = "123123"
    let match = try XCTUnwrap(input.wholeMatch(of: regex)?.output)
    XCTAssertTrue(match == input)
  }
  
  func testQuantificationWithTransformedCapture() throws {
    // This test is to make sure transformed capture type information is
    // correctly propagated from the DSL into the bytecode and that the engine
    // is reconstructing the right types upon quantification (both empty and
    // non-empty).
    enum Word: Int32 {
      case apple
      case orange
      
      init?(_ string: Substring) {
        switch string {
        case "apple": self = .apple
        case "orange": self = .orange
        default: return nil
        }
      }
    }
    try _testDSLCaptures(
      ("aaa 123 apple orange apple", ("aaa 123 apple orange apple", 123, .apple)),
      ("aaa     ", ("aaa     ", nil, nil)),
      matchType: (Substring, Int?, Word?).self, ==)
    {
      OneOrMore("a")
      OneOrMore(.whitespace)
      Optionally {
        Capture(OneOrMore(.digit)) { Int($0)! }
      }
      ZeroOrMore {
        OneOrMore(.whitespace)
        Capture(OneOrMore(.word)) { Word($0)! }
      }
    }
  }
  
  func testNestedCaptureTypes() throws {
    let regex1 = Regex {
      OneOrMore("a")
      Capture {
        Capture(OneOrMore("b"))
        Optionally("e")
      }
    }
    let _: (Substring, Substring, Substring).Type
    = type(of: regex1).RegexOutput.self
    
    let regex2 = Regex {
      OneOrMore("a")
      Capture {
        ZeroOrMore {
          TryCapture("b") { Int($0) }
        }
        Optionally("e")
      }
    }
    let _: (Substring, Substring, Int?).Type
    = type(of: regex2).RegexOutput.self
    
    let regex3 = Regex {
      OneOrMore("a")
      Capture {
        TryCapture("b", transform: { Int($0) })
        ZeroOrMore<(Substring, Double?)>(
          TryCapture("c", transform: { Double($0) })
        )
        Optionally("e")
      }
    }
    let _: (Substring, Substring, Int, Double?).Type
    = type(of: regex3).RegexOutput.self

    // FIXME: Remove explicit type and `subregex1` and `subregex2` when type checker regression is fixed
    let subregex1: Regex<(Substring, Substring?)> = Regex {
      ZeroOrMore(Capture("d"))
    }
    let subregex2: Regex<(
      Substring, Substring, Substring, Substring?
    )> = Regex {
      Capture(OneOrMore("b"))
      Capture(ZeroOrMore("c"))
      subregex1
      Optionally("e")
    }
    let regex4: Regex<(
      Substring, Substring, Substring, Substring, Substring?
    )> = Regex {
      OneOrMore("a")
      Capture {
        OneOrMore {
          subregex2
        }
      }
    }
    let _: (
      Substring, Substring, Substring, Substring, Substring?).Type
    = type(of: regex4).RegexOutput.self
  }
  
  func testUnicodeScalarPostProcessing() throws {
    let spaces = Regex {
      ZeroOrMore {
        One(.whitespace)
      }
    }
    
    let unicodeScalar = Regex {
      OneOrMore {
        One(.hexDigit)
      }
      spaces
    }
    
    let unicodeData = Regex {
      unicodeScalar
      Optionally {
        ".."
        unicodeScalar
      }
      
      ";"
      spaces
      
      Capture {
        OneOrMore(.word)
      }
      
      ZeroOrMore(.any)
    }
    
    // Assert the inferred capture type.
    let _: (Substring, Substring).Type = type(of: unicodeData).RegexOutput.self
    
    let unicodeLine =
    "1BCA0..1BCA3  ; Control # Cf   [4] SHORTHAND FORMAT LETTER OVERLAP..SHORTHAND FORMAT UP STEP"
    let match = try XCTUnwrap(unicodeLine.wholeMatch(of: unicodeData))
    XCTAssertEqual(match.0, Substring(unicodeLine))
    XCTAssertEqual(match.1, "Control")
  }
  
  func testGraphemeBreakData() throws {
    let line = """
      A6F0..A6F1    ; Extend # Mn   [2] BAMUM COMBINING MARK KOQNDON..BAMUM COMBINING MARK TUKWENTIS
      """
    
    let regexWithCapture = Regex {
      Capture {
        OneOrMore(.hexDigit)
      } transform: { Unicode.Scalar(hex: $0) }
      Optionally {
        ".."
        Capture {
          OneOrMore(.hexDigit)
        } transform: { Unicode.Scalar(hex: $0) }
      }
      OneOrMore(.whitespace)
      ";"
      OneOrMore(.whitespace)
      Capture(OneOrMore(.word))
      ZeroOrMore(.any)
    } // Regex<(Substring, Unicode.Scalar?, Unicode.Scalar??, Substring)>
    do {
      // Assert the inferred capture type.
      typealias ExpectedMatch = (
        Substring, Unicode.Scalar?, Unicode.Scalar??, Substring
      )
      let _: ExpectedMatch.Type = type(of: regexWithCapture).RegexOutput.self
      let maybeMatchResult = line.wholeMatch(of: regexWithCapture)
      let matchResult = try XCTUnwrap(maybeMatchResult)
      let (wholeMatch, lower, upper, propertyString) = matchResult.output
      XCTAssertEqual(wholeMatch, Substring(line))
      XCTAssertEqual(lower, Unicode.Scalar(0xA6F0))
      XCTAssertEqual(upper, Unicode.Scalar(0xA6F1))
      XCTAssertEqual(propertyString, "Extend")
    }
    
    let regexWithTryCapture = Regex {
      TryCapture {
        OneOrMore(.hexDigit)
      } transform: {
        Unicode.Scalar(hex: $0)
      }
      Optionally {
        ".."
        TryCapture {
          OneOrMore(.hexDigit)
        } transform: {
          Unicode.Scalar(hex: $0)
        }
      }
      OneOrMore(.whitespace)
      ";"
      OneOrMore(.whitespace)
      Capture(OneOrMore(.word))
      ZeroOrMore(.any)
    } // Regex<(Substring, Unicode.Scalar, Unicode.Scalar?, Substring)>
    do {
      // Assert the inferred capture type.
      typealias ExpectedMatch = (
        Substring, Unicode.Scalar, Unicode.Scalar?, Substring
      )
      let _: ExpectedMatch.Type = type(of: regexWithTryCapture).RegexOutput.self
      let maybeMatchResult = line.wholeMatch(of: regexWithTryCapture)
      let matchResult = try XCTUnwrap(maybeMatchResult)
      let (wholeMatch, lower, upper, propertyString) = matchResult.output
      XCTAssertEqual(wholeMatch, Substring(line))
      XCTAssertEqual(lower, Unicode.Scalar(0xA6F0))
      XCTAssertEqual(upper, Unicode.Scalar(0xA6F1))
      XCTAssertEqual(propertyString, "Extend")
    }
    
    do {
      let regexLiteral = try Regex(
        #"([0-9A-F]+)(?:\.\.([0-9A-F]+))?\s+;\s+(\w+).*"#,
        as: (Substring, Substring, Substring?, Substring).self)
      let maybeMatchResult = line.wholeMatch(of: regexLiteral)
      let matchResult = try XCTUnwrap(maybeMatchResult)
      let (wholeMatch, lower, upper, propertyString) = matchResult.output
      XCTAssertEqual(wholeMatch, Substring(line))
      XCTAssertEqual(lower, "A6F0")
      XCTAssertEqual(upper, "A6F1")
      XCTAssertEqual(propertyString, "Extend")
    }
  }
  
  func testBackreference() throws {
    try _testDSLCaptures(
      ("abc#41#42abcabcabc", ("abc#41#42abcabcabc", "abc", 42, "abc", nil)),
      matchType: (Substring, Substring, Int?, Substring?, Substring?).self, ==)
    {
      let a = Reference(Substring.self)
      let b = Reference(Int.self)
      Capture("abc", as: a)
      ZeroOrMore {
        TryCapture(as: b) {
          "#"
          OneOrMore(.digit)
        } transform: {
          Int($0.dropFirst())
        }
      }
      a
      ZeroOrMore {
        Capture(a)
      }
      Optionally {
        "b"
        Capture(a)
      }
    }
    
    // Match result referencing a `Reference`.
    do {
      let a = Reference(Substring.self)
      let b = Reference(Int.self)
      let regex = Regex {
        Capture("abc", as: a)
        ZeroOrMore {
          TryCapture(as: b) {
            "#"
            OneOrMore(.digit)
          } transform: {
            Int($0.dropFirst())
          }
        }
        a
        ZeroOrMore {
          Capture(b)
        }
        Optionally {
          Capture(a)
        }
      }
      let input = "abc#41#42abc#42#42"
      let result = try XCTUnwrap(input.wholeMatch(of: regex))
      XCTAssertEqual(result[a], "abc")
      XCTAssertEqual(result[b], 42)
    }
    
    do {
      let key = Reference(Substring.self)
      let value = Reference(Int.self)
      let input = "      "
      let regex = Regex {
        Capture(as: key) {
          Optionally {
            OneOrMore(.word)
          }
        }
        ":"
        Optionally {
          Capture(as: value) {
            OneOrMore(.digit)
          } transform: { Int($0)! }
        }
      }
      
      let result1 = try XCTUnwrap("age:123".wholeMatch(of: regex))
      XCTAssertEqual(result1[key], "age")
      XCTAssertEqual(result1[value], 123)
      
      let result2 = try XCTUnwrap(":567".wholeMatch(of: regex))
      XCTAssertEqual(result2[key], "")
      XCTAssertEqual(result2[value], 567)
      
      let result3 = try XCTUnwrap("status:".wholeMatch(of: regex))
      XCTAssertEqual(result3[key], "status")
      // Traps:
      // XCTAssertEqual(result3[value], nil)
    }
    
    // Post-hoc captured references
    // #"(?:\w\1|:(\w):)+"#
    try _testDSLCaptures(
      (":a:baca:o:boco", (":a:baca:o:boco", "o")),
      matchType: (Substring, Substring?).self,
      ==
    ) {
      // NOTE: "expression too complex to type check" when inferring the generic
      // parameter.
      OneOrMore {
        let a = Reference(Substring.self)
        ChoiceOf<(Substring, Substring?)> {
          Regex {
            One(.word)
            a
          }
          Regex {
            ":"
            Capture(.word, as: a)
            ":"
          }
        }
      }
    }
    
    // Post-hoc captured reference w/ attempted match before capture
    // #"(?:\w\1|(\w):)+"#
    //
    // This tests that the reference `a` simply fails to match instead of
    // erroring when encountered before a match is captured into `a`. The
    // matching process here goes like this:
    //  - the first time through, the first alternation is taken
    //    - `.word` matches on "a"
    //    - the `a` backreference fails on ":", because `a` hasn't matched yet
    //    - backtrack to the beginning of the input
    //  - now the second alternation is taken
    //    - `.word` matches on "a" and is captured as `a`
    //    - the literal ":" matches
    //  - proceeding from the position of the first "b" in the first alternation
    //    - `.word` matches on "b"
    //    - the `a` backreference now contains "a", and matches on "a"
    //  - proceeding from the position of the first "c" in the first alternation
    //    - `.word` matches on "c"
    //    - the `a` backreference still contains "a", and matches on "a"
    //  - proceeding from the position of the first "o" in the first alternation
    //    - `.word` matches on "o"
    //    - the `a` backreference still contains "a", so it fails on ":"
    //  - now the second alternation is taken
    //    - `.word` matches on "o" and is captured as `a`
    //    - the literal ":" matches
    //  - continuing as above from the second "b"...
    try _testDSLCaptures(
      ("a:bacao:boco", ("a:bacao:boco", "o")),
      matchType: (Substring, Substring?).self,
      ==
    ) {
      // NOTE: "expression too complex to type check" when inferring the generic
      // parameter.
      OneOrMore {
        let a = Reference(Substring.self)
        ChoiceOf<(Substring, Substring?)> {
          Regex {
            One(.word)
            a
          }
          Regex {
            Capture(.word, as: a)
            ":"
          }
        }
      }
    }
  }
  
  func testScalarMatching() throws {
    // RegexBuilder provides a RegexComponent conformance for UnicodeScalar. In
    // grapheme cluster mode, it should only match entire graphemes. It may
    // match a single scalar of a grapheme cluster in scalar semantic mode.
    XCTAssertNotNil("a".firstMatch(of: "a" as UnicodeScalar))
    XCTAssertNil("a\u{301}".firstMatch(of: "a" as UnicodeScalar))
    XCTAssertNotNil("a\u{301}".firstMatch(
      of: ("a" as UnicodeScalar).regex.matchingSemantics(.unicodeScalar)))
    
    let r1 = Regex {
      "a" as UnicodeScalar
    }
    XCTAssertNil(try r1.firstMatch(in: "a\u{301}"))
    XCTAssertNotNil(
      try r1.matchingSemantics(.unicodeScalar).firstMatch(in: "a\u{301}")
    )
    
    let r2 = Regex {
      CharacterClass.anyOf(["a" as UnicodeScalar, "👍"])
    }
    XCTAssertNil(try r2.firstMatch(in: "a\u{301}"))
    XCTAssertNotNil(
      try r2.matchingSemantics(.unicodeScalar).firstMatch(in: "a\u{301}")
    )
    
    let r3 = Regex {
      "👨" as UnicodeScalar
      "\u{200D}" as UnicodeScalar
      "👨" as UnicodeScalar
      "\u{200D}" as UnicodeScalar
      "👧" as UnicodeScalar
      "\u{200D}" as UnicodeScalar
      "👦" as UnicodeScalar
    }
    XCTAssertNotNil(try r3.firstMatch(in: "👨‍👨‍👧‍👦"))
    XCTAssertNotNil(try r3.wholeMatch(in: "👨‍👨‍👧‍👦"))
    XCTAssertNotNil(try r3.matchingSemantics(.unicodeScalar).firstMatch(in: "👨‍👨‍👧‍👦"))
    XCTAssertNotNil(try r3.matchingSemantics(.unicodeScalar).wholeMatch(in: "👨‍👨‍👧‍👦"))
    
    let r4 = Regex { "é" as UnicodeScalar }
    XCTAssertNotNil(
      try r4.firstMatch(in: "e\u{301}")
    )
    XCTAssertNotNil(
      try r4.firstMatch(in: "é")
    )
    
    let r5 = Regex {
      "e"
      "\u{301}" as UnicodeScalar
    }
    XCTAssertNotNil(try r5.firstMatch(in: "e\u{301}"))
    XCTAssertNotNil(try r5.firstMatch(in: "é"))
    
    let r6 = Regex {
      "abcde"
      "\u{301}"
    }
    XCTAssertNotNil(try r6.firstMatch(in: "abcde\u{301}"))
    XCTAssertNotNil(try r6.firstMatch(in: "abcdé"))
    
    let r7 = Regex {
      "e" as Character
      "\u{301}" as Character
    }
    XCTAssertNotNil(try r7.firstMatch(in: "e\u{301}"))
    XCTAssertNotNil(try r7.firstMatch(in: "é"))
    
    // You can't match a partial grapheme in grapheme semantic mode.
    let r8 = Regex {
      "👨" as UnicodeScalar
      "\u{200D}" as UnicodeScalar
      "👨" as UnicodeScalar
      "\u{200D}" as UnicodeScalar
      "👧" as UnicodeScalar
    }
    XCTAssertNil(try r8.firstMatch(in: "👨‍👨‍👧‍👦"))
    XCTAssertNil(try r8.wholeMatch(in: "👨‍👨‍👧‍👦"))
    XCTAssertNotNil(try r8.matchingSemantics(.unicodeScalar).firstMatch(in: "👨‍👨‍👧‍👦"))
    XCTAssertNil(try r8.matchingSemantics(.unicodeScalar).wholeMatch(in: "👨‍👨‍👧‍👦"))
    
    // Scalar coalescing occurs across nested concatenations and literals.
    let r9 = Regex {
      Regex {
        try! Regex(#"👨"#)
        "\u{200D}" as UnicodeScalar
        Regex {
          "👨" as UnicodeScalar
        }
      }
      Regex {
        Regex {
          "\u{200D}" as UnicodeScalar
          "👧"
        }
        try! Regex(#"\u{200D}👦"#)
      }
    }
    XCTAssertNotNil(try r9.firstMatch(in: "👨‍👨‍👧‍👦"))
    XCTAssertNotNil(try r9.wholeMatch(in: "👨‍👨‍👧‍👦"))
    XCTAssertNotNil(try r9.matchingSemantics(.unicodeScalar).firstMatch(in: "👨‍👨‍👧‍👦"))
    XCTAssertNotNil(try r9.matchingSemantics(.unicodeScalar).wholeMatch(in: "👨‍👨‍👧‍👦"))
    
    let r10 = Regex {
      "👨" as UnicodeScalar
      try! Regex(#"\u{200D 1F468 200D 1F467}"#)
      "\u{200D}" as UnicodeScalar
      "👦" as UnicodeScalar
    }
    XCTAssertNotNil(try r10.firstMatch(in: "👨‍👨‍👧‍👦"))
    XCTAssertNotNil(try r10.wholeMatch(in: "👨‍👨‍👧‍👦"))
    XCTAssertNotNil(try r10.matchingSemantics(.unicodeScalar).firstMatch(in: "👨‍👨‍👧‍👦"))
    XCTAssertNotNil(try r10.matchingSemantics(.unicodeScalar).wholeMatch(in: "👨‍👨‍👧‍👦"))
  }
  
  struct SemanticVersion: Equatable {
    var major: Int
    var minor: Int
    var patch: Int
    var dev: String?
  }
  struct SemanticVersionParser: CustomConsumingRegexComponent {
    typealias RegexOutput = SemanticVersion
    func consuming(
      _ input: String,
      startingAt index: String.Index,
      in bounds: Range<String.Index>
    ) throws -> (upperBound: String.Index, output: SemanticVersion)? {
      let regex = Regex {
        TryCapture<(Substring, Int)>(OneOrMore(.digit)) { Int($0) }
        "."
        TryCapture<(Substring, Int)>(OneOrMore(.digit)) { Int($0) }
        Optionally {
          "."
          TryCapture<(Substring, Int)>(OneOrMore(.digit)) { Int($0) }
        }
        Optionally {
          "-"
          Capture(OneOrMore(.word))
        }
      }
      
      guard let match = input[index..<bounds.upperBound].firstMatch(of: regex),
            match.range.lowerBound == index
      else { return nil }
      
      let result = SemanticVersion(
        major: match.output.1,
        minor: match.output.2,
        patch: match.output.3 ?? 0,
        dev: match.output.4.map(String.init))
      return (match.range.upperBound, result)
    }
  }
  
  func testTransformCapturedMatcherOutput() {
    let versions = [
      ("version: 1.0", "1.0.0"),
      ("version: 1.0.1", "1.0.1"),
      ("version: 12.100.5-dev", "12.100.5-dev"),
    ]
    let parser = Regex {
      "version:"
      OneOrMore(.whitespace)
      Capture {
        SemanticVersionParser()
      } transform: {
        "\($0.major).\($0.minor).\($0.patch)\($0.dev.map { "-\($0)" } ?? "")"
      }
    }
    for (str, version) in versions {
      XCTAssertEqual(str.wholeMatch(of: parser)?.1, version)
    }
  }
  
  func testZeroWidthConsumer() throws {
    struct Trace: CustomConsumingRegexComponent {
      typealias RegexOutput = Void
      var label: String
      init(_ label: String) { self.label = label }
      
      static var traceOutput = ""
      
      func consuming(_ input: String, startingAt index: String.Index, in bounds: Range<String.Index>) throws -> (upperBound: String.Index, output: Void)? {
        print("Matching '\(label)'", to: &Self.traceOutput)
        print(input, to: &Self.traceOutput)
        let dist = input.distance(from: input.startIndex, to: index)
        print(String(repeating: " ", count: dist) + "^", to: &Self.traceOutput)
        return (index, ())
      }
    }
    
    let regex = Regex {
      OneOrMore(.word)
      Trace("end of key")
      ":"
      Trace("start of value")
      OneOrMore(.word)
    }
    XCTAssertNotNil("hello:goodbye".firstMatch(of: regex))
    XCTAssertEqual(Trace.traceOutput, """
      Matching 'end of key'
      hello:goodbye
           ^
      Matching 'start of value'
      hello:goodbye
            ^
      
      """)
  }
  
  func testRegexComponentBuilderResultType() {
    // Test that the user can declare a closure or computed property marked with
    // `@RegexComponentBuilder` with `Regex` as the result type.
    @RegexComponentBuilder
    var unaryWithSingleNonRegex: Regex<Substring> {
      OneOrMore("a")
    }
    @RegexComponentBuilder
    var multiComponent: Regex<Substring> {
      OneOrMore("a")
      "b"
    }
    struct MyCustomRegex: RegexComponent {
      @RegexComponentBuilder
      var regex: Regex<Substring> {
        OneOrMore("a")
      }
    }
  }
  
  // rdar://96280236
  func testCharacterClassAnyCrash() {
    let regex = Regex {
      "{"
      Capture {
        OneOrMore {
          CharacterClass.any.subtracting(.anyOf("}"))
        }
      }
      "}"
    }
    
    func replace(_ template: String) throws -> String {
      var b = template
      while let result = try regex.firstMatch(in: b) {
        b.replaceSubrange(result.range, with: "foo")
      }
      return b
    }
    
    XCTAssertEqual(try replace("{bar}"), "foo")
  }
  
  func testOptionalNesting() throws {
    try _testDSLCaptures(
      ("a", ("a", nil)),
      ("", ("", nil)),
      ("b", ("b", "b")),
      ("bb", ("bb", "b")),
      matchType: (Substring, Substring?).self, ==)
    {
      try! Regex("(?:a|(b)*)?", as: (Substring, Substring?).self)
    }
    
    try _testDSLCaptures(
      ("a", ("a", nil)),
      ("", ("", nil)),
      ("b", ("b", "b")),
      ("bb", ("bb", "b")),
      matchType: (Substring, Substring??).self, ==)
    {
      Optionally {
        try! Regex("a|(b)*", as: (Substring, Substring?).self)
      }
    }
    
    try _testDSLCaptures(
      ("a", ("a", nil)),
      ("", ("", nil)),
      ("b", ("b", "b")),
      ("bb", ("bb", "b")),
      matchType: (Substring, Substring???).self, ==)
    {
      Optionally {
        ChoiceOf {
          try! Regex("a", as: Substring.self)
          try! Regex("(b)*", as: (Substring, Substring?).self)
        }
      }
    }
    
    try _testDSLCaptures(
      ("a", ("a", nil)),
      ("", ("", nil)),
      ("b", ("b", "b")),
      ("bb", ("bb", "b")),
      matchType: (Substring, Substring??).self, ==)
    {
      ChoiceOf {
        try! Regex("a", as: Substring.self)
        try! Regex("(b)*", as: (Substring, Substring?).self)
      }
    }
    
    try _testDSLCaptures(
      ("a", ("a", nil)),
      ("", ("", nil)),
      ("b", ("b", "b")),
      ("bb", ("bb", "b")),
      matchType: (Substring, Substring??).self, ==)
    {
      ChoiceOf {
        try! Regex("a", as: Substring.self)
        ZeroOrMore {
          try! Regex("(b)", as: (Substring, Substring).self)
        }
      }
    }
    
    try _testDSLCaptures(
      ("a", ("a", nil)),
      ("", ("", nil)),
      ("b", ("b", "b")),
      ("bb", ("bb", "b")),
      matchType: (Substring, Substring??).self, ==)
    {
      ChoiceOf {
        try! Regex("a", as: Substring.self)
        ZeroOrMore {
          Capture {
            try! Regex("b", as: Substring.self)
          }
        }
      }
    }
    
    let r = Regex {
      Optionally {
        Optionally {
          Capture {
            "a"
          }
        }
      }
    }
    if let _ = try r.wholeMatch(in: "")!.output.1 {
      XCTFail("Unexpected capture match")
    }
    if let _ = try r.wholeMatch(in: "a")!.output.1 {}
    else {
      XCTFail("Expected to match capture")
    }
  }
}

fileprivate let oneNumericField = "abc:123:def"
fileprivate let twoNumericFields = "abc:123:def:456:ghi"

@available(SwiftStdlib 5.7, *)
fileprivate let regexWithCapture = #/:(\d+):/#
@available(SwiftStdlib 5.7, *)
fileprivate let regexWithLabeledCapture = #/:(?<number>\d+):/#
@available(SwiftStdlib 5.7, *)
fileprivate let regexWithNonCapture = #/:(?:\d+):/#

@available(SwiftStdlib 5.7, *)
extension RegexDSLTests {
  func testLabeledCaptures_regularCapture() throws {
    // The output type of a regex with unlabeled captures is concatenated.
    let dslWithCapture = Regex {
      OneOrMore(.word)
      regexWithCapture
      OneOrMore(.word)
    }
    XCTAssert(type(of: dslWithCapture).self == Regex<(Substring, Substring)>.self)
    
    let output = try XCTUnwrap(oneNumericField.wholeMatch(of: dslWithCapture)?.output)
    XCTAssertEqual(output.0, oneNumericField[...])
    XCTAssertEqual(output.1, "123")
  }
  
  func testLabeledCaptures_labeledCapture() throws {
    guard #available(macOS 13, *) else {
      XCTSkip("Fix only exists on macOS 13")
      return
    }
    // The output type of a regex with a labeled capture is dropped.
    let dslWithLabeledCapture = Regex {
      OneOrMore(.word)
      regexWithLabeledCapture
      OneOrMore(.word)
    }
    XCTAssert(type(of: dslWithLabeledCapture).self == Regex<Substring>.self)
    
    let match = try XCTUnwrap(oneNumericField.wholeMatch(of: dslWithLabeledCapture))
    XCTAssertEqual(match.output, oneNumericField[...])
    
    // We can recover the ignored captures by converting to `AnyRegexOutput`.
    let anyOutput = AnyRegexOutput(match)
    XCTAssertEqual(anyOutput.count, 2)
    XCTAssertEqual(anyOutput[0].substring, oneNumericField[...])
    XCTAssertEqual(anyOutput[1].substring, "123")
    XCTAssertEqual(anyOutput["number"]?.substring, "123")
  }
  
  func testLabeledCaptures_coalescingWithCapture() throws {
    let coalescingWithCapture = Regex {
      "e" as Character
      #/\u{301}(\d*)/#
    }
    XCTAssertNotNil(try coalescingWithCapture.firstMatch(in: "e\u{301}"))
    XCTAssertNotNil(try coalescingWithCapture.firstMatch(in: "é"))
    
    let coalescingWithLabeledCapture = Regex {
      "e" as Character
      #/\u{301}(?<number>\d*)/#
    }
    XCTAssertNotNil(try coalescingWithLabeledCapture.firstMatch(in: "e\u{301}"))
    XCTAssertNotNil(try coalescingWithLabeledCapture.firstMatch(in: "é"))
  }
  
  func testLabeledCaptures_bothCapture() throws {
    guard #available(macOS 13, *) else {
      XCTSkip("Fix only exists on macOS 13")
      return
    }
    // Only the output type of a regex with a labeled capture is dropped,
    // outputs of other regexes in the same DSL are concatenated.
    let dslWithBothCaptures = Regex {
      OneOrMore(.word)
      regexWithCapture
      OneOrMore(.word)
      regexWithLabeledCapture
      OneOrMore(.word)
    }
    XCTAssert(type(of: dslWithBothCaptures).self == Regex<(Substring, Substring)>.self)
    
    let match = try XCTUnwrap(twoNumericFields.wholeMatch(of: dslWithBothCaptures))
    XCTAssertEqual(match.output.0, twoNumericFields[...])
    XCTAssertEqual(match.output.1, "123")
    
    let anyOutput = AnyRegexOutput(match)
    XCTAssertEqual(anyOutput.count, 3)
    XCTAssertEqual(anyOutput[0].substring, twoNumericFields[...])
    XCTAssertEqual(anyOutput[1].substring, "123")
    XCTAssertEqual(anyOutput[2].substring, "456")
  }
  
  func testLabeledCaptures_tooManyCapture() throws {
    guard #available(macOS 13, *) else {
      XCTSkip("Fix only exists on macOS 13")
      return
    }
    // The output type of a regex with too many captures is dropped.
    // "Too many" means the left and right output types would add up to >= 10.
    let alpha = "AAA:abcdefghijklm:123:456:"
    let regexWithTooManyCaptures = #/(a)(b)(c)(d)(e)(f)(g)(h)(i)(j)(k)(l)(m)/#
    let dslWithTooManyCaptures = Regex {
      Capture(OneOrMore(.word))
      ":"
      regexWithTooManyCaptures
      ":"
<<<<<<< HEAD
      TryCapture(OneOrMore(.word)) { Int($0) }
=======
      TryCapture<(Substring, Int)>(OneOrMore(.word)) { Int($0) }
>>>>>>> 98d5ddc0
      #/:(\d+):/#
    }
    XCTAssert(type(of: dslWithTooManyCaptures).self
              == Regex<(Substring, Substring, Int, Substring)>.self)
    
    let match = try XCTUnwrap(alpha.wholeMatch(of: dslWithTooManyCaptures))
    XCTAssertEqual(match.output.0, alpha[...])
    XCTAssertEqual(match.output.1, "AAA")
    XCTAssertEqual(match.output.2, 123)
    XCTAssertEqual(match.output.3, "456")
    
    // All captures groups are available through `AnyRegexOutput`.
    let anyOutput = AnyRegexOutput(match)
    XCTAssertEqual(anyOutput.count, 17)
    XCTAssertEqual(anyOutput[0].substring, alpha[...])
    XCTAssertEqual(anyOutput[1].substring, "AAA")
    for (offset, letter) in "abcdefghijklm".enumerated() {
      XCTAssertEqual(anyOutput[offset + 2].substring, String(letter)[...])
    }
    XCTAssertEqual(anyOutput[15].substring, "123")
    XCTAssertEqual(anyOutput[15].value as? Int, 123)
    XCTAssertEqual(anyOutput[16].substring, "456")
  }
}

extension Unicode.Scalar {
  // Convert a hexadecimal string to a scalar
  init?<S: StringProtocol>(hex: S) {
    guard let val = UInt32(hex, radix: 16), let scalar = Self(val) else {
      return nil
    }
    self = scalar
  }
}

// MARK: Extra == functions

func == <T0: Equatable, T1: Equatable, T2: Equatable, T3: Equatable, T4: Equatable, T5: Equatable, T6: Equatable>(
  l: (T0, T1, T2, T3, T4, T5, T6), r: (T0, T1, T2, T3, T4, T5, T6)
) -> Bool {
  l.0 == r.0 && (l.1, l.2, l.3, l.4, l.5, l.6) == (r.1, r.2, r.3, r.4, r.5, r.6)
}<|MERGE_RESOLUTION|>--- conflicted
+++ resolved
@@ -1876,11 +1876,7 @@
       ":"
       regexWithTooManyCaptures
       ":"
-<<<<<<< HEAD
-      TryCapture(OneOrMore(.word)) { Int($0) }
-=======
       TryCapture<(Substring, Int)>(OneOrMore(.word)) { Int($0) }
->>>>>>> 98d5ddc0
       #/:(\d+):/#
     }
     XCTAssert(type(of: dslWithTooManyCaptures).self
