//===----------------------------------------------------------------------===//
//
// This source file is part of the Swift.org open source project
//
// Copyright (c) 2021-2022 Apple Inc. and the Swift project authors
// Licensed under Apache License v2.0 with Runtime Library Exception
//
// See https://swift.org/LICENSE.txt for license information
//
//===----------------------------------------------------------------------===//

// MARK: `SplitCollection`

struct SplitCollection<Searcher: CollectionSearcher> {
  public typealias Base = Searcher.Searched
  
  let ranges: RangesCollection<Searcher>
  var maxSplits: Int
  var omittingEmptySubsequences: Bool

  init(
    ranges: RangesCollection<Searcher>,
    maxSplits: Int,
    omittingEmptySubsequences: Bool)
  {
    self.ranges = ranges
    self.maxSplits = maxSplits
    self.omittingEmptySubsequences = omittingEmptySubsequences
  }

  init(
    base: Base,
    searcher: Searcher,
    maxSplits: Int,
    omittingEmptySubsequences: Bool)
  {
    self.ranges = base._ranges(of: searcher)
    self.maxSplits = maxSplits
    self.omittingEmptySubsequences = omittingEmptySubsequences
  }
}

extension SplitCollection: Sequence {
  public struct Iterator: IteratorProtocol {
    let base: Base
    var index: Base.Index
    var ranges: RangesCollection<Searcher>.Iterator
    var maxSplits: Int
    var omittingEmptySubsequences: Bool

    var splitCounter = 0
    var isDone = false

    init(
      ranges: RangesCollection<Searcher>,
      maxSplits: Int,
      omittingEmptySubsequences: Bool
    ) {
      self.base = ranges.base
      self.index = base.startIndex
      self.ranges = ranges.makeIterator()
      self.maxSplits = maxSplits
      self.omittingEmptySubsequences = omittingEmptySubsequences
    }
    
    public mutating func next() -> Base.SubSequence? {
      guard !isDone else { return nil }
      
      /// Return the rest of base if it's non-empty or we're including
      /// empty subsequences.
      func finish() -> Base.SubSequence? {
        isDone = true
        return index == base.endIndex && omittingEmptySubsequences
          ? nil
          : base[index...]
      }
      
      if index == base.endIndex {
        return finish()
      }
      
      if splitCounter >= maxSplits {
        return finish()
      }
      
      while true {
        // If there are no more ranges that matched, return the rest of `base`.
        guard let range = ranges.next() else {
          return finish()
        }
        
        defer { index = range.upperBound }

        if omittingEmptySubsequences && index == range.lowerBound {
          continue
        }
        
        splitCounter += 1
        return base[index..<range.lowerBound]
      }
    }
  }
  
  public func makeIterator() -> Iterator {
    Iterator(ranges: ranges, maxSplits: maxSplits, omittingEmptySubsequences: omittingEmptySubsequences)
  }
}

//extension SplitCollection: Collection {
//  public struct Index {
//    var start: Base.Index
//    var base: RangesCollection<Searcher>.Index
//    var isEndIndex: Bool
//  }
//
//  public var startIndex: Index {
//    let base = ranges.startIndex
//    return Index(start: ranges.base.startIndex, base: base, isEndIndex: false)
//  }
//
//  public var endIndex: Index {
//    Index(start: ranges.base.endIndex, base: ranges.endIndex, isEndIndex: true)
//  }
//
//  public func formIndex(after index: inout Index) {
//    guard !index.isEndIndex else { fatalError("Cannot advance past endIndex") }
//
//    if let range = index.base.range {
//      let newStart = range.upperBound
//      ranges.formIndex(after: &index.base)
//      index.start = newStart
//    } else {
//      index.isEndIndex = true
//    }
//  }
//
//  public func index(after index: Index) -> Index {
//    var index = index
//    formIndex(after: &index)
//    return index
//  }
//
//  public subscript(index: Index) -> Base.SubSequence {
//    guard !index.isEndIndex else {
//      fatalError("Cannot subscript using endIndex")
//    }
//    let end = index.base.range?.lowerBound ?? ranges.base.endIndex
//    return ranges.base[index.start..<end]
//  }
//}
//
//extension SplitCollection.Index: Comparable {
//   static func == (lhs: Self, rhs: Self) -> Bool {
//    switch (lhs.isEndIndex, rhs.isEndIndex) {
//    case (false, false):
//      return lhs.start == rhs.start
//    case (let lhs, let rhs):
//      return lhs == rhs
//    }
//  }
//
//  static func < (lhs: Self, rhs: Self) -> Bool {
//    switch (lhs.isEndIndex, rhs.isEndIndex) {
//    case (true, _):
//      return false
//    case (_, true):
//      return true
//    case (false, false):
//      return lhs.start < rhs.start
//    }
//  }
//}

// MARK: `ReversedSplitCollection`

struct ReversedSplitCollection<Searcher: BackwardCollectionSearcher> {
  public typealias Base = Searcher.BackwardSearched
  
  let ranges: ReversedRangesCollection<Searcher>
  
  init(ranges: ReversedRangesCollection<Searcher>) {
    self.ranges = ranges
  }

  init(base: Base, searcher: Searcher) {
    self.ranges = base._rangesFromBack(of: searcher)
  }
}

extension ReversedSplitCollection: Sequence {
  public struct Iterator: IteratorProtocol {
    let base: Base
    var index: Base.Index
    var ranges: ReversedRangesCollection<Searcher>.Iterator
    var isDone: Bool
    
    init(ranges: ReversedRangesCollection<Searcher>) {
      self.base = ranges.base
      self.index = base.endIndex
      self.ranges = ranges.makeIterator()
      self.isDone = false
    }
    
    public mutating func next() -> Base.SubSequence? {
      guard !isDone else { return nil }
      
      guard let range = ranges.next() else {
        isDone = true
        return base[..<index]
      }
      
      defer { index = range.lowerBound }
      return base[range.upperBound..<index]
    }
  }
  
  public func makeIterator() -> Iterator {
    Iterator(ranges: ranges)
  }
}

// TODO: `Collection` conformance

// MARK: `CollectionSearcher` algorithms

extension Collection {
  func split<Searcher: CollectionSearcher>(
    by separator: Searcher,
    maxSplits: Int,
    omittingEmptySubsequences: Bool
  ) -> SplitCollection<Searcher> where Searcher.Searched == Self {
    SplitCollection(
      base: self,
      searcher: separator,
      maxSplits: maxSplits,
      omittingEmptySubsequences: omittingEmptySubsequences)
  }
}

extension BidirectionalCollection {
  func splitFromBack<Searcher: BackwardCollectionSearcher>(
    by separator: Searcher
  ) -> ReversedSplitCollection<Searcher>
    where Searcher.BackwardSearched == Self
  {
    ReversedSplitCollection(base: self, searcher: separator)
  }
}

// MARK: Predicate algorithms

extension Collection {
  // TODO: Non-escaping and throwing
  func split(
    whereSeparator predicate: @escaping (Element) -> Bool,
    maxSplits: Int,
    omittingEmptySubsequences: Bool
  ) -> SplitCollection<PredicateConsumer<Self>> {
    split(by: PredicateConsumer(predicate: predicate), maxSplits: maxSplits, omittingEmptySubsequences: omittingEmptySubsequences)
  }
}

extension BidirectionalCollection where Element: Equatable {
  func splitFromBack(
    whereSeparator predicate: @escaping (Element) -> Bool
  ) -> ReversedSplitCollection<PredicateConsumer<Self>> {
    splitFromBack(by: PredicateConsumer(predicate: predicate))
  }
}

// MARK: Single element algorithms

extension Collection where Element: Equatable {
  func split(
    by separator: Element,
    maxSplits: Int,
    omittingEmptySubsequences: Bool
  ) -> SplitCollection<PredicateConsumer<Self>> {
    split(whereSeparator: { $0 == separator }, maxSplits: maxSplits, omittingEmptySubsequences: omittingEmptySubsequences)
  }
}

extension BidirectionalCollection where Element: Equatable {
  func splitFromBack(
    by separator: Element
  ) -> ReversedSplitCollection<PredicateConsumer<Self>> {
    splitFromBack(whereSeparator: { $0 == separator })
  }
}

// MARK: Fixed pattern algorithms

extension Collection where Element: Equatable {
  @_disfavoredOverload
  func split<C: Collection>(
    by separator: C,
    maxSplits: Int,
    omittingEmptySubsequences: Bool
  ) -> SplitCollection<ZSearcher<Self>> where C.Element == Element {
    split(by: ZSearcher(pattern: Array(separator), by: ==), maxSplits: maxSplits, omittingEmptySubsequences: omittingEmptySubsequences)
  }

  // FIXME: Return `some Collection<SubSequence>` for SE-0346
  /// Returns the longest possible subsequences of the collection, in order,
  /// around elements equal to the given separator.
  ///
  /// - Parameter separator: The element to be split upon.
  /// - Returns: A collection of subsequences, split from this collection's
  ///   elements.
<<<<<<< HEAD
=======
  @_disfavoredOverload
>>>>>>> 4eb32338
  @available(SwiftStdlib 5.7, *)
  public func split<C: Collection>(
    separator: C,
    maxSplits: Int = .max,
    omittingEmptySubsequences: Bool = true
  ) -> [SubSequence] where C.Element == Element {
    Array(split(
      by: ZSearcher(pattern: Array(separator), by: ==),
      maxSplits: maxSplits,
      omittingEmptySubsequences: omittingEmptySubsequences))
  }
}

extension BidirectionalCollection where Element: Equatable {
  // FIXME
//  public func splitFromBack<S: Sequence>(
//    separator: S
//  ) -> ReversedSplitCollection<ZSearcher<SubSequence>>
//    where S.Element == Element
//  {
//    splitFromBack(separator: ZSearcher(pattern: Array(separator), by: ==))
//  }
}

extension BidirectionalCollection where Element: Comparable {
  func split<C: Collection>(
    by separator: C,
    maxSplits: Int,
    omittingEmptySubsequences: Bool
  ) -> SplitCollection<PatternOrEmpty<TwoWaySearcher<Self>>>
    where C.Element == Element
  {
    split(
      by: PatternOrEmpty(searcher: TwoWaySearcher(pattern: Array(separator))),
    maxSplits: maxSplits, omittingEmptySubsequences: omittingEmptySubsequences)
  }
  
  // FIXME
//  public func splitFromBack<S: Sequence>(
//    separator: S
//  ) -> ReversedSplitCollection<PatternOrEmpty<TwoWaySearcher<SubSequence>>>
//    where S.Element == Element
//  {
//    splitFromBack(separator: PatternOrEmpty(
//      searcher: TwoWaySearcher(pattern: Array(separator))))
//  }
}

// String split overload breakers
//
// These are underscored and marked as SPI so that the *actual* public overloads
// are only visible in RegexBuilder, to avoid breaking source with the
// standard library's function of the same name that takes a `Character`
// as the separator. *Those* overloads are necessary as tie-breakers between
// the Collection-based and Regex-based `split`s, which in turn are both marked
// @_disfavoredOverload to avoid the wrong overload being selected when a
// collection's element type could be used interchangably with a collection of
// that element (e.g. `Array<OptionSet>.split(separator: [])`).

extension StringProtocol where SubSequence == Substring {
  @_spi(RegexBuilder)
  @available(SwiftStdlib 5.7, *)
  public func _split(
    separator: String,
    maxSplits: Int = .max,
    omittingEmptySubsequences: Bool = true
  ) -> [Substring] {
    Array(split(
      by: ZSearcher(pattern: Array(separator), by: ==),
      maxSplits: maxSplits,
      omittingEmptySubsequences: omittingEmptySubsequences))
  }
  
  @_spi(RegexBuilder)
  @available(SwiftStdlib 5.7, *)
  public func _split(
    separator: Substring,
    maxSplits: Int = .max,
    omittingEmptySubsequences: Bool = true
  ) -> [Substring] {
    Array(split(
      by: ZSearcher(pattern: Array(separator), by: ==),
      maxSplits: maxSplits,
      omittingEmptySubsequences: omittingEmptySubsequences))
  }
}

// MARK: Regex algorithms

@available(SwiftStdlib 5.7, *)
extension BidirectionalCollection where SubSequence == Substring {
  @_disfavoredOverload
  func split<R: RegexComponent>(
    by separator: R,
    maxSplits: Int,
    omittingEmptySubsequences: Bool
  ) -> SplitCollection<RegexConsumer<R, Self>> {
    split(by: RegexConsumer(separator), maxSplits: maxSplits, omittingEmptySubsequences: omittingEmptySubsequences)
  }
  
  func splitFromBack<R: RegexComponent>(
    by separator: R
  ) -> ReversedSplitCollection<RegexConsumer<R, Self>> {
    splitFromBack(by: RegexConsumer(separator))
  }

  // TODO: Is this @_disfavoredOverload necessary?
  // It prevents split(separator: String) from choosing this overload instead
  // of the collection-based version when String has RegexComponent conformance

  // FIXME: Return `some Collection<Subsequence>` for SE-0346
  /// Returns the longest possible subsequences of the collection, in order,
  /// around elements equal to the given separator.
  ///
  /// - Parameter separator: A regex describing elements to be split upon.
  /// - Returns: A collection of substrings, split from this collection's
  ///   elements.
<<<<<<< HEAD
  public func split<R: RegexComponent>(
    by separator: R
=======
  @_disfavoredOverload
  public func split(
    separator: some RegexComponent,
    maxSplits: Int = .max,
    omittingEmptySubsequences: Bool = true
>>>>>>> 4eb32338
  ) -> [SubSequence] {
    Array(split(
      by: RegexConsumer(separator),
      maxSplits: maxSplits,
      omittingEmptySubsequences: omittingEmptySubsequences))
  }
}<|MERGE_RESOLUTION|>--- conflicted
+++ resolved
@@ -307,10 +307,7 @@
   /// - Parameter separator: The element to be split upon.
   /// - Returns: A collection of subsequences, split from this collection's
   ///   elements.
-<<<<<<< HEAD
-=======
   @_disfavoredOverload
->>>>>>> 4eb32338
   @available(SwiftStdlib 5.7, *)
   public func split<C: Collection>(
     separator: C,
@@ -428,16 +425,11 @@
   /// - Parameter separator: A regex describing elements to be split upon.
   /// - Returns: A collection of substrings, split from this collection's
   ///   elements.
-<<<<<<< HEAD
-  public func split<R: RegexComponent>(
-    by separator: R
-=======
   @_disfavoredOverload
   public func split(
     separator: some RegexComponent,
     maxSplits: Int = .max,
     omittingEmptySubsequences: Bool = true
->>>>>>> 4eb32338
   ) -> [SubSequence] {
     Array(split(
       by: RegexConsumer(separator),
