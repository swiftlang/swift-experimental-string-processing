//===----------------------------------------------------------------------===//
//
// This source file is part of the Swift.org open source project
//
// Copyright (c) 2021-2022 Apple Inc. and the Swift project authors
// Licensed under Apache License v2.0 with Runtime Library Exception
//
// See https://swift.org/LICENSE.txt for license information
//
//===----------------------------------------------------------------------===//

// MARK: `CollectionConsumer` algorithms

extension Collection {
  func _starts<C: CollectionConsumer>(with consumer: C) -> Bool
    where C.Consumed == SubSequence
  {
    consumer.consuming(self[...]) != nil
  }
}

extension BidirectionalCollection {
  func _ends<C: BidirectionalCollectionConsumer>(with consumer: C) -> Bool
    where C.Consumed == SubSequence
  {
    consumer.consumingBack(self[...]) != nil
  }
}

// MARK: Fixed pattern algorithms

extension Collection where Element: Equatable {
  func _starts<C: Collection>(with prefix: C) -> Bool
    where C.Element == Element
  {
    _starts(with: FixedPatternConsumer(pattern: prefix))
  }
}

extension BidirectionalCollection where Element: Equatable {
  func _ends<C: BidirectionalCollection>(with suffix: C) -> Bool
    where C.Element == Element
  {
    _ends(with: FixedPatternConsumer(pattern: suffix))
  }
}

// MARK: Regex algorithms

@available(SwiftStdlib 5.7, *)
extension BidirectionalCollection where SubSequence == Substring {
  /// Returns a Boolean value indicating whether the initial elements of the
  /// sequence are the same as the elements in the specified regex.
  ///
  /// - Parameter regex: A regex to compare to this sequence.
  /// - Returns: `true` if the initial elements of the sequence matches the
  ///   beginning of `regex`; otherwise, `false`.
<<<<<<< HEAD
  public func starts<R: RegexComponent>(with regex: R) -> Bool {
    starts(with: RegexConsumer(regex))
=======
  public func starts(with regex: some RegexComponent) -> Bool {
    _starts(with: RegexConsumer(regex))
>>>>>>> 4eb32338
  }
  
  func _ends<R: RegexComponent>(with regex: R) -> Bool {
    _ends(with: RegexConsumer(regex))
  }
}<|MERGE_RESOLUTION|>--- conflicted
+++ resolved
@@ -55,13 +55,8 @@
   /// - Parameter regex: A regex to compare to this sequence.
   /// - Returns: `true` if the initial elements of the sequence matches the
   ///   beginning of `regex`; otherwise, `false`.
-<<<<<<< HEAD
-  public func starts<R: RegexComponent>(with regex: R) -> Bool {
-    starts(with: RegexConsumer(regex))
-=======
   public func starts(with regex: some RegexComponent) -> Bool {
     _starts(with: RegexConsumer(regex))
->>>>>>> 4eb32338
   }
   
   func _ends<R: RegexComponent>(with regex: R) -> Bool {
