--- conflicted
+++ resolved
@@ -291,11 +291,7 @@
     _ bitset: DSLTree.CustomCharacterClass.AsciiBitset,
     isScalarSemantics: Bool
   ) -> Bool {
-<<<<<<< HEAD
-    guard let next = input.matchBitset(
-=======
     guard let next = input.matchASCIIBitset(
->>>>>>> 4e742b41
       bitset,
       at: currentPosition,
       limitedBy: end,
@@ -727,29 +723,12 @@
     return idx
   }
 
-<<<<<<< HEAD
-  func matchBitset(
-=======
   func matchASCIIBitset(
->>>>>>> 4e742b41
     _ bitset: DSLTree.CustomCharacterClass.AsciiBitset,
     at pos: Index,
     limitedBy end: Index,
     isScalarSemantics: Bool
   ) -> Index? {
-<<<<<<< HEAD
-    // TODO: extremely quick-check-able
-    // TODO: can be sped up with string internals
-    if isScalarSemantics {
-      guard pos < end else { return nil }
-      guard bitset.matches(unicodeScalars[pos]) else { return nil }
-      return unicodeScalars.index(after: pos)
-    } else {
-      guard let (char, next) = characterAndEnd(at: pos, limitedBy: end),
-            bitset.matches(char) else { return nil }
-      return next
-    }
-=======
 
     // FIXME: Inversion should be tracked and handled in only one place.
     // That is, we should probably store it as a bit in the instruction, so that
@@ -792,6 +771,5 @@
     }
 
     return next
->>>>>>> 4e742b41
   }
 }