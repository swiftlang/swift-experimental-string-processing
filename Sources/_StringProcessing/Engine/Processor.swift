--- conflicted
+++ resolved
@@ -227,22 +227,23 @@
     return true
   }
   
-<<<<<<< HEAD
   func loadScalar() -> Unicode.Scalar? {
     currentPosition < end ? input.unicodeScalars[currentPosition] : nil
   }
   
   mutating func matchScalar(_ s: Unicode.Scalar, boundaryCheck: Bool) -> Bool {
     guard let curScalar = loadScalar(),
-      curScalar == s,
-      let idx = input.unicodeScalars.index(currentPosition, offsetBy: 1, limitedBy: end),
-      (!boundaryCheck || input.isOnGraphemeClusterBoundary(idx))
+          curScalar == s,
+          let idx = input.unicodeScalars.index(currentPosition, offsetBy: 1, limitedBy: end),
+          (!boundaryCheck || input.isOnGraphemeClusterBoundary(idx))
     else {
       signalFailure()
       return false
     }
     currentPosition = idx
-=======
+    return true
+  }
+
   // If we have a bitset we know that the CharacterClass only matches against
   // ascii characters, so check if the current input element is ascii then
   // check if it is set in the bitset
@@ -254,7 +255,6 @@
       return false
     }
     _uncheckedForcedConsumeOne()
->>>>>>> 711c6e32
     return true
   }
 
@@ -394,8 +394,7 @@
       if matchSeq(seq) {
         controller.step()
       }
-<<<<<<< HEAD
-    
+
     case .matchScalar:
       let scalar = payload.scalar
       if matchScalar(scalar, boundaryCheck: true) {
@@ -406,7 +405,6 @@
       if matchScalar(scalar, boundaryCheck: false) {
         controller.step()
       }
-=======
 
     case .matchBitset:
       let reg = payload.bitset
@@ -415,7 +413,6 @@
         controller.step()
       }
 
->>>>>>> 711c6e32
     case .consumeBy:
       let reg = payload.consumer
       guard currentPosition < searchBounds.upperBound,
