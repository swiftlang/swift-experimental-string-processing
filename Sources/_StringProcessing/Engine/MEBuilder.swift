//===----------------------------------------------------------------------===//
//
// This source file is part of the Swift.org open source project
//
// Copyright (c) 2021-2022 Apple Inc. and the Swift project authors
// Licensed under Apache License v2.0 with Runtime Library Exception
//
// See https://swift.org/LICENSE.txt for license information
//
//===----------------------------------------------------------------------===//

@_implementationOnly import _RegexParser // For errors

extension MEProgram {
  struct Builder {
    var instructions: [Instruction] = []
    
    // Tracing
    var enableTracing = false
    var enableMetrics = false

    var elements = TypedSetVector<Input.Element, _ElementRegister>()
    var sequences = TypedSetVector<[Input.Element], _SequenceRegister>()

    var asciiBitsets: [DSLTree.CustomCharacterClass.AsciiBitset] = []
    var consumeFunctions: [ConsumeFunction] = []
    var transformFunctions: [TransformFunction] = []
    var matcherFunctions: [MatcherFunction] = []

    // Map tokens to actual addresses
    var addressTokens: [InstructionAddress?] = []
    var addressFixups: [(InstructionAddress, AddressFixup)] = []

    // Registers
    var nextIntRegister = IntRegister(0)
    var nextCaptureRegister = CaptureRegister(0)
    var nextValueRegister = ValueRegister(0)
    var nextPositionRegister = PositionRegister(0)

    // Special addresses or instructions
    var failAddressToken: AddressToken? = nil

    var captureList = CaptureList()
    var initialOptions = MatchingOptions()

    // Starting constraint
    var canOnlyMatchAtStart = false
    
    // Symbolic reference resolution
    var unresolvedReferences: [ReferenceID: [InstructionAddress]] = [:]
    var referencedCaptureOffsets: [ReferenceID: Int] = [:]

    var captureCount: Int {
      // We currently deduce the capture count from the capture register number.
      nextCaptureRegister.rawValue
    }

    init() {}
  }
}

extension MEProgram.Builder {
  struct AddressFixup {
    var first: AddressToken
    var second: AddressToken? = nil

    init(_ a: AddressToken) { self.first = a }
    init(_ a: AddressToken, _ b: AddressToken) {
      self.first = a
      self.second = b
    }
  }
}

extension MEProgram.Builder {
  // TODO: We want a better strategy for fixups, leaving
  // the operand in a different form isn't great...

  init<S: Sequence>(staticElements: S) where S.Element == Character {
    staticElements.forEach { elements.store($0) }
  }

  var lastInstructionAddress: InstructionAddress {
    .init(instructions.endIndex - 1)
  }

  mutating func buildMoveImmediate(
    _ value: UInt64, into: IntRegister
  ) {
    instructions.append(.init(
      .moveImmediate, .init(immediate: value, int: into)))
  }

  // TODO: generic
  mutating func buildMoveImmediate(
    _ value: Int, into: IntRegister
  ) {
    let uint = UInt64(asserting: value)
    buildMoveImmediate(uint, into: into)
  }

  mutating func buildBranch(to t: AddressToken) {
    instructions.append(.init(.branch))
    fixup(to: t)
  }

  mutating func buildCondBranch(
    to t: AddressToken, ifZeroElseDecrement i: IntRegister
  ) {
    instructions.append(
      .init(.condBranchZeroElseDecrement, .init(int: i)))
    fixup(to: t)
  }

  mutating func buildCondBranch(
    to t: AddressToken,
    ifSamePositionAs r: PositionRegister
  ) {
    instructions.append(.init(.condBranchSamePosition, .init(position: r)))
    fixup(to: t)
  }

  mutating func buildSave(_ t: AddressToken) {
    instructions.append(.init(.save))
    fixup(to: t)
  }
  mutating func buildSaveAddress(_ t: AddressToken) {
    instructions.append(.init(.saveAddress))
    fixup(to: t)
  }
  mutating func buildSplit(
    to: AddressToken, saving: AddressToken
  ) {
    instructions.append(.init(.splitSaving))
    fixup(to: (to, saving))
  }

  mutating func buildClear() {
    instructions.append(.init(.clear))
  }
  mutating func buildClearThrough(_ t: AddressToken) {
    instructions.append(.init(.clearThrough))
    fixup(to: t)
  }
  mutating func buildFail() {
    instructions.append(.init(.fail))
  }

  mutating func buildAdvance(_ n: Distance) {
    instructions.append(.init(.advance, .init(distance: n)))
  }
  
  mutating func buildAdvanceUnicodeScalar(_ n: Distance) {
    instructions.append(
      .init(.advance, .init(distance: n, isScalarDistance: true)))
  }
  
  mutating func buildConsumeNonNewline() {
    instructions.append(.init(.matchAnyNonNewline, .init(isScalar: false)))
  }
                        
  mutating func buildConsumeScalarNonNewline() {
    instructions.append(.init(.matchAnyNonNewline, .init(isScalar: true)))
  }

  mutating func buildMatch(_ e: Character, isCaseInsensitive: Bool) {
    instructions.append(.init(
      .match, .init(element: elements.store(e), isCaseInsensitive: isCaseInsensitive)))
  }

  mutating func buildMatchScalar(_ s: Unicode.Scalar, boundaryCheck: Bool) {
    instructions.append(.init(.matchScalar, .init(scalar: s, caseInsensitive: false, boundaryCheck: boundaryCheck)))
  }
  
  mutating func buildMatchScalarCaseInsensitive(_ s: Unicode.Scalar, boundaryCheck: Bool) {
    instructions.append(.init(.matchScalar, .init(scalar: s, caseInsensitive: true, boundaryCheck: boundaryCheck)))
  }


  mutating func buildMatchAsciiBitset(
    _ b: DSLTree.CustomCharacterClass.AsciiBitset
  ) {
    instructions.append(.init(
      .matchBitset, .init(bitset: makeAsciiBitset(b), isScalar: false)))
  }

  mutating func buildScalarMatchAsciiBitset(
    _ b: DSLTree.CustomCharacterClass.AsciiBitset
  ) {
    instructions.append(.init(
      .matchBitset, .init(bitset: makeAsciiBitset(b), isScalar: true)))
  }
  
  mutating func buildMatchBuiltin(model: _CharacterClassModel) {
    instructions.append(.init(
      .matchBuiltin, .init(model)))
  }

  mutating func buildConsume(
    by p: @escaping MEProgram.ConsumeFunction
  ) {
    instructions.append(.init(
      .consumeBy, .init(consumer: makeConsumeFunction(p))))
  }

  mutating func buildAssert(
    by kind: DSLTree.Atom.Assertion,
    _ anchorsMatchNewlines: Bool,
    _ usesSimpleUnicodeBoundaries: Bool,
    _ usesASCIIWord: Bool,
    _ semanticLevel: MatchingOptions.SemanticLevel
  ) {
    let payload = AssertionPayload.init(
      kind,
      anchorsMatchNewlines,
      usesSimpleUnicodeBoundaries,
      usesASCIIWord,
      semanticLevel)
    instructions.append(.init(
      .assertBy,
      .init(assertion: payload)))
  }

  mutating func buildQuantify(
    bitset: DSLTree.CustomCharacterClass.AsciiBitset,
    _ kind: AST.Quantification.Kind,
    _ minTrips: Int,
<<<<<<< HEAD
    _ extraTrips: Int?,
=======
    _ maxExtraTrips: Int?,
>>>>>>> 4e742b41
    isScalarSemantics: Bool
  ) {
    instructions.append(.init(
      .quantify,
<<<<<<< HEAD
      .init(quantify: .init(bitset: makeAsciiBitset(bitset), kind, minTrips, extraTrips, isScalarSemantics: isScalarSemantics))))
=======
      .init(quantify: .init(bitset: makeAsciiBitset(bitset), kind, minTrips, maxExtraTrips, isScalarSemantics: isScalarSemantics))))
>>>>>>> 4e742b41
  }

  mutating func buildQuantify(
    asciiChar: UInt8,
    _ kind: AST.Quantification.Kind,
    _ minTrips: Int,
<<<<<<< HEAD
    _ extraTrips: Int?,
=======
    _ maxExtraTrips: Int?,
>>>>>>> 4e742b41
    isScalarSemantics: Bool
  ) {
    instructions.append(.init(
      .quantify,
<<<<<<< HEAD
      .init(quantify: .init(asciiChar: asciiChar, kind, minTrips, extraTrips, isScalarSemantics: isScalarSemantics))))
=======
      .init(quantify: .init(asciiChar: asciiChar, kind, minTrips, maxExtraTrips, isScalarSemantics: isScalarSemantics))))
>>>>>>> 4e742b41
  }

  mutating func buildQuantifyAny(
    matchesNewlines: Bool,
    _ kind: AST.Quantification.Kind,
    _ minTrips: Int,
<<<<<<< HEAD
    _ extraTrips: Int?,
=======
    _ maxExtraTrips: Int?,
>>>>>>> 4e742b41
    isScalarSemantics: Bool
  ) {
    instructions.append(.init(
      .quantify,
<<<<<<< HEAD
      .init(quantify: .init(matchesNewlines: matchesNewlines, kind, minTrips, extraTrips, isScalarSemantics: isScalarSemantics))))
=======
      .init(quantify: .init(matchesNewlines: matchesNewlines, kind, minTrips, maxExtraTrips, isScalarSemantics: isScalarSemantics))))
>>>>>>> 4e742b41
  }

  mutating func buildQuantify(
    model: _CharacterClassModel,
    _ kind: AST.Quantification.Kind,
    _ minTrips: Int,
<<<<<<< HEAD
    _ extraTrips: Int?,
=======
    _ maxExtraTrips: Int?,
>>>>>>> 4e742b41
    isScalarSemantics: Bool
  ) {
    instructions.append(.init(
      .quantify,
<<<<<<< HEAD
      .init(quantify: .init(model: model,kind, minTrips, extraTrips, isScalarSemantics: isScalarSemantics))))
=======
      .init(quantify: .init(model: model,kind, minTrips, maxExtraTrips, isScalarSemantics: isScalarSemantics))))
>>>>>>> 4e742b41
  }

  mutating func buildAccept() {
    instructions.append(.init(.accept))
  }

  mutating func buildBeginCapture(
    _ cap: CaptureRegister
  ) {
    instructions.append(
      .init(.beginCapture, .init(capture: cap)))
  }

  mutating func buildEndCapture(
    _ cap: CaptureRegister
  ) {
    instructions.append(
      .init(.endCapture, .init(capture: cap)))
  }

  mutating func buildTransformCapture(
    _ cap: CaptureRegister, _ trans: TransformRegister
  ) {
    instructions.append(.init(
      .transformCapture,
      .init(capture: cap, transform: trans)))
  }

  mutating func buildMatcher(
    _ fun: MatcherRegister, into reg: ValueRegister
  ) {
    instructions.append(.init(
      .matchBy,
      .init(matcher: fun, value: reg)))
  }

  mutating func buildMove(
    _ value: ValueRegister, into capture: CaptureRegister
  ) {
    instructions.append(.init(
      .captureValue,
      .init(value: value, capture: capture)))
  }

  mutating func buildMoveCurrentPosition(into r: PositionRegister) {
    instructions.append(.init(.moveCurrentPosition, .init(position: r)))
  }

  mutating func buildBackreference(
    _ cap: CaptureRegister,
    isScalarMode: Bool
  ) {
    instructions.append(
      .init(.backreference, .init(capture: cap, isScalarMode: isScalarMode)))
  }

  mutating func buildUnresolvedReference(id: ReferenceID, isScalarMode: Bool) {
    buildBackreference(.init(0), isScalarMode: isScalarMode)
    unresolvedReferences[id, default: []].append(lastInstructionAddress)
  }

  mutating func buildNamedReference(_ name: String, isScalarMode: Bool) throws {
    guard let index = captureList.indexOfCapture(named: name) else {
      throw RegexCompilationError.uncapturedReference
    }
    buildBackreference(.init(index), isScalarMode: isScalarMode)
  }

  // TODO: Mutating because of fail address fixup, drop when
  // that's removed
  mutating func assemble() throws -> MEProgram {
    try resolveReferences()

    // TODO: This will add a fail instruction at the end every
    // time it's assembled. Better to do to the local instruction
    // list copy, but that complicates logic. It's possible we
    // end up going a different route all-together eventually,
    // though.
    if let tok = failAddressToken {
      label(tok)
      buildFail()
    }

    // Do a pass to map address tokens to addresses
    var instructions = instructions
    for (instAddr, tok) in addressFixups {
      // FIXME: based on opcode, decide if we split...
      // Unfortunate...
      let inst = instructions[instAddr.rawValue]
      let addr = addressTokens[tok.first.rawValue]!
      let payload: Instruction.Payload

      switch inst.opcode {
      case .condBranchZeroElseDecrement:
        payload = .init(addr: addr, int: inst.payload.int)
      case .condBranchSamePosition:
        payload = .init(addr: addr, position: inst.payload.position)
      case .branch, .save, .saveAddress, .clearThrough:
        payload = .init(addr: addr)

      case .splitSaving:
        guard let fix2 = tok.second else {
          throw Unreachable("TODO: reason")
        }
        let saving = addressTokens[fix2.rawValue]!
        payload = .init(addr: addr, addr2: saving)

      default: throw Unreachable("TODO: reason")

      }

      instructions[instAddr.rawValue] = .init(
        inst.opcode, payload)
    }

    var regInfo = MEProgram.RegisterInfo()
    regInfo.elements = elements.count
    regInfo.sequences = sequences.count
    regInfo.ints = nextIntRegister.rawValue
    regInfo.values = nextValueRegister.rawValue
    regInfo.positions = nextPositionRegister.rawValue
    regInfo.bitsets = asciiBitsets.count
    regInfo.consumeFunctions = consumeFunctions.count
    regInfo.transformFunctions = transformFunctions.count
    regInfo.matcherFunctions = matcherFunctions.count
    regInfo.captures = nextCaptureRegister.rawValue

    return MEProgram(
      instructions: InstructionList(instructions),
      staticElements: elements.stored,
      staticSequences: sequences.stored,
      staticBitsets: asciiBitsets,
      staticConsumeFunctions: consumeFunctions,
      staticTransformFunctions: transformFunctions,
      staticMatcherFunctions: matcherFunctions,
      registerInfo: regInfo,
      enableTracing: enableTracing,
      enableMetrics: enableMetrics,
      captureList: captureList,
      referencedCaptureOffsets: referencedCaptureOffsets,
      initialOptions: initialOptions,
      canOnlyMatchAtStart: canOnlyMatchAtStart)
  }

  mutating func reset() { self = Self() }
}

// Address-agnostic interfaces for label-like support
extension MEProgram.Builder {
  enum _AddressToken {}
  typealias AddressToken = TypedInt<_AddressToken>

  mutating func makeAddress() -> AddressToken {
    defer { addressTokens.append(nil) }
    return AddressToken(addressTokens.count)
  }

  // Resolves the address token to the most recently added
  // instruction, updating prior and future address references
  mutating func resolve(_ t: AddressToken) {
    assert(!instructions.isEmpty)

    addressTokens[t.rawValue] =
      InstructionAddress(instructions.count &- 1)
  }

  // Resolves the address token to the next instruction (one past the most
  // recently added one), updating prior and future address references.
  mutating func label(_ t: AddressToken) {
    addressTokens[t.rawValue] =
      InstructionAddress(instructions.count)
  }

  // Associate the most recently added instruction with
  // the provided token, ensuring it is fixed up during
  // assembly
  mutating func fixup(to t: AddressToken) {
    assert(!instructions.isEmpty)
    addressFixups.append(
      (InstructionAddress(instructions.endIndex-1), .init(t)))
  }

  // Associate the most recently added instruction with
  // the provided tokens, ensuring it is fixed up during
  // assembly
  mutating func fixup(
    to ts: (AddressToken, AddressToken)
  ) {
    assert(!instructions.isEmpty)
    addressFixups.append((
      InstructionAddress(instructions.endIndex-1),
      .init(ts.0, ts.1)))
  }

  // Push an "empty" save point which will, upon restore, just restore from
  // the next save point. Currently, this is modelled by a branch to a "fail"
  // instruction, which the builder will ensure exists for us.
  //
  // This is useful for possessive quantification that needs some initial save
  // point to "ratchet" upon a successful match.
  mutating func pushEmptySavePoint() {
    if failAddressToken == nil {
      failAddressToken = makeAddress()
    }
    buildSaveAddress(failAddressToken!)
  }

}

// Symbolic reference helpers
fileprivate extension MEProgram.Builder {
  mutating func resolveReferences() throws {
    for (id, uses) in unresolvedReferences {
      guard let offset = referencedCaptureOffsets[id] else {
        throw RegexCompilationError.uncapturedReference
      }
      for use in uses {
        let (isScalarMode, _) = instructions[use.rawValue].payload.captureAndMode
        instructions[use.rawValue] =
          Instruction(.backreference,
            .init(capture: .init(offset), isScalarMode: isScalarMode))
      }
    }
  }
}

// Register helpers
extension MEProgram.Builder {
  mutating func makeCapture(
    id: ReferenceID?, name: String?
  ) -> CaptureRegister {
    defer { nextCaptureRegister.rawValue += 1 }
    // Register the capture for later lookup via symbolic references.
    if let id = id {
      let preexistingValue = referencedCaptureOffsets.updateValue(
        captureCount, forKey: id)
      assert(preexistingValue == nil)
    }
    if let name = name {
      let index = captureList.indexOfCapture(named: name)
      assert(index == nextCaptureRegister.rawValue)
    }
    assert(nextCaptureRegister.rawValue < captureList.captures.count)
    return nextCaptureRegister
  }

  mutating func makeIntRegister() -> IntRegister {
    defer { nextIntRegister.rawValue += 1 }
    return nextIntRegister
  }
  mutating func makeValueRegister() -> ValueRegister {
    defer { nextValueRegister.rawValue += 1 }
    return nextValueRegister
  }

  // Allocate and initialize a register
  mutating func makeIntRegister(
    initialValue: Int
  ) -> IntRegister {
    let r = makeIntRegister()
    self.buildMoveImmediate(initialValue, into: r)
    return r
  }

  mutating func makePositionRegister() -> PositionRegister {
    let r = nextPositionRegister
    defer { nextPositionRegister.rawValue += 1 }
    return r
  }

  // TODO: A register-mapping helper struct, which could release
  // registers without monotonicity required

  mutating func makeAsciiBitset(
    _ b: DSLTree.CustomCharacterClass.AsciiBitset
  ) -> AsciiBitsetRegister {
    defer { asciiBitsets.append(b) }
    return AsciiBitsetRegister(asciiBitsets.count)
  }
  
  mutating func makeConsumeFunction(
    _ f: @escaping MEProgram.ConsumeFunction
  ) -> ConsumeFunctionRegister {
    defer { consumeFunctions.append(f) }
    return ConsumeFunctionRegister(consumeFunctions.count)
  }
  mutating func makeTransformFunction(
    _ f: @escaping MEProgram.TransformFunction
  ) -> TransformRegister {
    defer { transformFunctions.append(f) }
    return TransformRegister(transformFunctions.count)
  }
  mutating func makeMatcherFunction(
    _ f: @escaping MEProgram.MatcherFunction
  ) -> MatcherRegister {
    defer { matcherFunctions.append(f) }
    return MatcherRegister(matcherFunctions.count)
  }
}
<|MERGE_RESOLUTION|>--- conflicted
+++ resolved
@@ -225,80 +225,48 @@
     bitset: DSLTree.CustomCharacterClass.AsciiBitset,
     _ kind: AST.Quantification.Kind,
     _ minTrips: Int,
-<<<<<<< HEAD
-    _ extraTrips: Int?,
-=======
     _ maxExtraTrips: Int?,
->>>>>>> 4e742b41
     isScalarSemantics: Bool
   ) {
     instructions.append(.init(
       .quantify,
-<<<<<<< HEAD
-      .init(quantify: .init(bitset: makeAsciiBitset(bitset), kind, minTrips, extraTrips, isScalarSemantics: isScalarSemantics))))
-=======
       .init(quantify: .init(bitset: makeAsciiBitset(bitset), kind, minTrips, maxExtraTrips, isScalarSemantics: isScalarSemantics))))
->>>>>>> 4e742b41
   }
 
   mutating func buildQuantify(
     asciiChar: UInt8,
     _ kind: AST.Quantification.Kind,
     _ minTrips: Int,
-<<<<<<< HEAD
-    _ extraTrips: Int?,
-=======
     _ maxExtraTrips: Int?,
->>>>>>> 4e742b41
     isScalarSemantics: Bool
   ) {
     instructions.append(.init(
       .quantify,
-<<<<<<< HEAD
-      .init(quantify: .init(asciiChar: asciiChar, kind, minTrips, extraTrips, isScalarSemantics: isScalarSemantics))))
-=======
       .init(quantify: .init(asciiChar: asciiChar, kind, minTrips, maxExtraTrips, isScalarSemantics: isScalarSemantics))))
->>>>>>> 4e742b41
   }
 
   mutating func buildQuantifyAny(
     matchesNewlines: Bool,
     _ kind: AST.Quantification.Kind,
     _ minTrips: Int,
-<<<<<<< HEAD
-    _ extraTrips: Int?,
-=======
     _ maxExtraTrips: Int?,
->>>>>>> 4e742b41
     isScalarSemantics: Bool
   ) {
     instructions.append(.init(
       .quantify,
-<<<<<<< HEAD
-      .init(quantify: .init(matchesNewlines: matchesNewlines, kind, minTrips, extraTrips, isScalarSemantics: isScalarSemantics))))
-=======
       .init(quantify: .init(matchesNewlines: matchesNewlines, kind, minTrips, maxExtraTrips, isScalarSemantics: isScalarSemantics))))
->>>>>>> 4e742b41
   }
 
   mutating func buildQuantify(
     model: _CharacterClassModel,
     _ kind: AST.Quantification.Kind,
     _ minTrips: Int,
-<<<<<<< HEAD
-    _ extraTrips: Int?,
-=======
     _ maxExtraTrips: Int?,
->>>>>>> 4e742b41
     isScalarSemantics: Bool
   ) {
     instructions.append(.init(
       .quantify,
-<<<<<<< HEAD
-      .init(quantify: .init(model: model,kind, minTrips, extraTrips, isScalarSemantics: isScalarSemantics))))
-=======
       .init(quantify: .init(model: model,kind, minTrips, maxExtraTrips, isScalarSemantics: isScalarSemantics))))
->>>>>>> 4e742b41
   }
 
   mutating func buildAccept() {
