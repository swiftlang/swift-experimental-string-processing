//===----------------------------------------------------------------------===//
//
// This source file is part of the Swift.org open source project
//
// Copyright (c) 2021-2022 Apple Inc. and the Swift project authors
// Licensed under Apache License v2.0 with Runtime Library Exception
//
// See https://swift.org/LICENSE.txt for license information
//
//===----------------------------------------------------------------------===//

@_implementationOnly import _RegexParser

struct Executor {
  // TODO: consider let, for now lets us toggle tracing
  var engine: Engine

  init(program: MEProgram, enablesTracing: Bool = false) {
    self.engine = Engine(program, enableTracing: enablesTracing)
  }

  @available(SwiftStdlib 5.7, *)
  func firstMatch<Output>(
    _ input: String,
    subjectBounds: Range<String.Index>,
    searchBounds: Range<String.Index>,
    graphemeSemantic: Bool
  ) throws -> Regex<Output>.Match? {
    var cpu = engine.makeFirstMatchProcessor(
      input: input,
      subjectBounds: subjectBounds,
      searchBounds: searchBounds)

    var low = searchBounds.lowerBound
    let high = searchBounds.upperBound
    while true {
      if let m: Regex<Output>.Match = try _match(
        input, from: low, using: &cpu
      ) {
        return m
      }
      if low >= high { return nil }
      if graphemeSemantic {
        input.formIndex(after: &low)
      } else {
        input.unicodeScalars.formIndex(after: &low)
      }
      cpu.reset(currentPosition: low)
    }
  }

  @available(SwiftStdlib 5.7, *)
  func match<Output>(
    _ input: String,
    in subjectBounds: Range<String.Index>,
    _ mode: MatchMode
  ) throws -> Regex<Output>.Match? {
    var cpu = engine.makeProcessor(
      input: input, bounds: subjectBounds, matchMode: mode)
    return try _match(input, from: subjectBounds.lowerBound, using: &cpu)
  }

  @available(SwiftStdlib 5.7, *)
  func _match<Output>(
    _ input: String,
<<<<<<< HEAD
    from currentPosition: String.Index,
    using cpu: inout Processor<String>
=======
    in inputRange: Range<String.Index>,
    using cpu: inout Processor
>>>>>>> 61e979cf
  ) throws -> Regex<Output>.Match? {
    // FIXME: currentPosition is already encapsulated in cpu, don't pass in
    // FIXME: cpu.consume() should return the matched range, not the upper bound
    guard let endIdx = cpu.consume() else {
      if let e = cpu.failureReason {
        throw e
      }
      return nil
    }

    let capList = MECaptureList(
      values: cpu.storedCaptures,
      referencedCaptureOffsets: engine.program.referencedCaptureOffsets)

    let range = currentPosition..<endIdx
    let caps = engine.program.captureList.createElements(capList)

    let anyRegexOutput = AnyRegexOutput(input: input, elements: caps)
    return .init(anyRegexOutput: anyRegexOutput, range: range)
  }

  @available(SwiftStdlib 5.7, *)
  func dynamicMatch(
    _ input: String,
    in subjectBounds: Range<String.Index>,
    _ mode: MatchMode
  ) throws -> Regex<AnyRegexOutput>.Match? {
    try match(input, in: subjectBounds, mode)
  }
}<|MERGE_RESOLUTION|>--- conflicted
+++ resolved
@@ -63,13 +63,8 @@
   @available(SwiftStdlib 5.7, *)
   func _match<Output>(
     _ input: String,
-<<<<<<< HEAD
     from currentPosition: String.Index,
-    using cpu: inout Processor<String>
-=======
-    in inputRange: Range<String.Index>,
     using cpu: inout Processor
->>>>>>> 61e979cf
   ) throws -> Regex<Output>.Match? {
     // FIXME: currentPosition is already encapsulated in cpu, don't pass in
     // FIXME: cpu.consume() should return the matched range, not the upper bound
