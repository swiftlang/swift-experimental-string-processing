--- conflicted
+++ resolved
@@ -61,56 +61,6 @@
     /// Character.isLetter or Character.isDigit or Character == "_"
     case word
   }
-<<<<<<< HEAD
-
-  enum MatchLevel: Hashable {
-    /// Match at the extended grapheme cluster level.
-    case graphemeCluster
-    /// Match at the Unicode scalar level.
-    case unicodeScalar
-  }
-
-  var scalarSemantic: Self {
-    var result = self
-    result.matchLevel = .unicodeScalar
-    return result
-  }
-  
-  var graphemeClusterSemantic: Self {
-    var result = self
-    result.matchLevel = .graphemeCluster
-    return result
-  }
-
-  /// Returns true if this CharacterClass should be matched by strict ascii under the given options
-  func isStrictAscii(options: MatchingOptions) -> Bool {
-    switch self.cc {
-    case .digit: return options.usesASCIIDigits
-    case .horizontalWhitespace: return options.usesASCIISpaces
-    case .newlineSequence: return options.usesASCIISpaces
-    case .verticalWhitespace: return options.usesASCIISpaces
-    case .whitespace: return options.usesASCIISpaces
-    case .word: return options.usesASCIIWord
-    default: return false
-    }
-  }
-
-  /// Returns true if this character class always only consumes a single grapheme
-  var consumesSingleGrapheme: Bool {
-    switch self.cc {
-     case .anyScalar: return false
-     default: return true
-     }
-   }
-
-  /// Inverts a character class.
-  var inverted: Self {
-    var copy = self
-    copy.isInverted.toggle()
-    return copy
-  }
-=======
->>>>>>> 405fbcbb
   
   /// Returns the end of the match of this character class in the string.
   ///
@@ -118,34 +68,6 @@
   /// - Parameter at: The index to start matching.
   /// - Parameter options: Options for the match operation.
   /// - Returns: The index of the end of the match, or `nil` if there is no match.
-<<<<<<< HEAD
-  func matches(in str: String, at i: String.Index, with options: MatchingOptions) -> String.Index? {
-    // FIXME: This is only called in custom character classes that contain builtin
-    // character classes as members (ie: [a\w] or set operations), is there
-    // any way to avoid that? Can we remove this somehow?
-    switch matchLevel {
-    case .graphemeCluster:
-      let c = str[i]
-      var matched: Bool
-      var next = str.index(after: i)
-      switch cc {
-      case .any, .anyGrapheme: matched = true
-      case .anyScalar:
-        matched = true
-        next = str.unicodeScalars.index(after: i)
-      case .digit:
-        matched = c.isNumber && (c.isASCII || !options.usesASCIIDigits)
-      case .horizontalWhitespace:
-        matched = c.unicodeScalars.first?.isHorizontalWhitespace == true
-          && (c.isASCII || !options.usesASCIISpaces)
-      case .newlineSequence, .verticalWhitespace:
-        matched = c.unicodeScalars.first?.isNewline == true
-          && (c.isASCII || !options.usesASCIISpaces)
-      case .whitespace:
-        matched = c.isWhitespace && (c.isASCII || !options.usesASCIISpaces)
-      case .word:
-        matched = c.isWordCharacter && (c.isASCII || !options.usesASCIIWord)
-=======
   func matches(
     in input: String,
     at currentPosition: String.Index
@@ -192,7 +114,6 @@
         matched = scalar.isHorizontalWhitespace && asciiCheck
       } else {
         matched = char._isHorizontalWhitespace && asciiCheck
->>>>>>> 405fbcbb
       }
     case .verticalWhitespace:
       if isScalarSemantics {
@@ -200,29 +121,6 @@
       } else {
         matched = char._isNewline && asciiCheck
       }
-<<<<<<< HEAD
-      return matched ? next : nil
-    case .unicodeScalar:
-      let c = str.unicodeScalars[i]
-      var nextIndex = str.unicodeScalars.index(after: i)
-      var matched: Bool
-      switch cc {
-      case .any: matched = true
-      case .anyScalar: matched = true
-      case .anyGrapheme:
-        matched = true
-        nextIndex = str.index(after: i)
-      case .digit:
-        matched = c.properties.numericType != nil && (c.isASCII || !options.usesASCIIDigits)
-      case .horizontalWhitespace:
-        matched = c.isHorizontalWhitespace && (c.isASCII || !options.usesASCIISpaces)
-      case .verticalWhitespace:
-        matched = c.isNewline && (c.isASCII || !options.usesASCIISpaces)
-      case .newlineSequence:
-        matched = c.isNewline && (c.isASCII || !options.usesASCIISpaces)
-        if c == "\r" && nextIndex != str.endIndex && str.unicodeScalars[nextIndex] == "\n" {
-          str.unicodeScalars.formIndex(after: &nextIndex)
-=======
     case .newlineSequence:
       if isScalarSemantics {
         matched = scalar.isNewline && asciiCheck
@@ -230,7 +128,6 @@
             && next != input.endIndex && input.unicodeScalars[next] == "\n" {
           // Match a full CR-LF sequence even in scalar sematnics
           input.unicodeScalars.formIndex(after: &next)
->>>>>>> 405fbcbb
         }
       } else {
         matched = char._isNewline && asciiCheck
@@ -259,43 +156,15 @@
   }
 }
 
-<<<<<<< HEAD
 extension _CharacterClassModel {
-  static var any: _CharacterClassModel {
-    .init(cc: .any, matchLevel: .graphemeCluster)
-  }
-
-  static var anyGrapheme: _CharacterClassModel {
-    .init(cc: .anyGrapheme, matchLevel: .graphemeCluster)
-  }
-
-  static var anyUnicodeScalar: _CharacterClassModel {
-    .init(cc: .any, matchLevel: .unicodeScalar)
-  }
-
-  static var whitespace: _CharacterClassModel {
-    .init(cc: .whitespace, matchLevel: .graphemeCluster)
-  }
-  
-  static var digit: _CharacterClassModel {
-    .init(cc: .digit, matchLevel: .graphemeCluster)
-  }
-
-  static var horizontalWhitespace: _CharacterClassModel {
-    .init(cc: .horizontalWhitespace, matchLevel: .graphemeCluster)
-  }
-
-  static var newlineSequence: _CharacterClassModel {
-    .init(cc: .newlineSequence, matchLevel: .graphemeCluster)
-  }
-
-  static var verticalWhitespace: _CharacterClassModel {
-    .init(cc: .verticalWhitespace, matchLevel: .graphemeCluster)
-  }
-
-  static var word: _CharacterClassModel {
-    .init(cc: .word, matchLevel: .graphemeCluster)
-=======
+  var consumesSingleGrapheme: Bool {
+   switch self.cc {
+    case .anyScalar: return false
+    default: return true
+    }
+  }
+}
+
 extension _CharacterClassModel.Representation {
   /// Returns true if this CharacterClass should be matched by strict ascii under the given options
   func isStrictAscii(options: MatchingOptions) -> Bool {
@@ -308,7 +177,6 @@
     case .word: return options.usesASCIIWord
     default: return false
     }
->>>>>>> 405fbcbb
   }
 }
 
@@ -334,25 +202,6 @@
   }
 }
 
-<<<<<<< HEAD
-extension _CharacterClassModel {
-  func withMatchLevel(
-    _ level: _CharacterClassModel.MatchLevel
-  ) -> _CharacterClassModel {
-    var cc = self
-    cc.matchLevel = level
-    return cc
-  }
-}
-
-extension DSLTree.Atom.CharacterClass {
-    var model: _CharacterClassModel {
-    switch self {
-    case .digit:    return .digit
-    case .notDigit: return .digit.inverted
-
-    case .horizontalWhitespace: return .horizontalWhitespace
-=======
 extension DSLTree.Atom.CharacterClass {
   /// Converts this DSLTree CharacterClass into our runtime representation
   func asRuntimeModel(_ options: MatchingOptions) -> _CharacterClassModel {
@@ -367,7 +216,6 @@
 
     case .horizontalWhitespace:
       cc = .horizontalWhitespace
->>>>>>> 405fbcbb
     case .notHorizontalWhitespace:
       cc = .horizontalWhitespace
       inverted = true
@@ -378,22 +226,6 @@
     // FIXME: This is more like '.' than inverted '\R', as it is affected
     // by e.g (*CR). We should therefore really be emitting it through
     // emitDot(). For now we treat it as semantically invalid.
-<<<<<<< HEAD
-    case .notNewline: return .newlineSequence.inverted
-
-    case .whitespace:    return .whitespace
-    case .notWhitespace: return .whitespace.inverted
-
-    case .verticalWhitespace:    return .verticalWhitespace
-    case .notVerticalWhitespace: return .verticalWhitespace.inverted
-
-    case .word:    return .word
-    case .notWord: return .word.inverted
-
-    case .anyGrapheme: return .anyGrapheme
-    case .anyUnicodeScalar: return .anyUnicodeScalar
-    }
-=======
     case .notNewline:
       cc = .newlineSequence
       inverted = true
@@ -422,6 +254,5 @@
       cc = .anyScalar
     }
     return _CharacterClassModel(cc: cc, options: options, isInverted: inverted)
->>>>>>> 405fbcbb
   }
 }