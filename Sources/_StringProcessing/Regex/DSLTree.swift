--- conflicted
+++ resolved
@@ -21,12 +21,7 @@
 }
 
 extension DSLTree {
-<<<<<<< HEAD
-  @_spi(RegexBuilder)
-  public indirect enum Node: _TreeNode {
-=======
   indirect enum Node {
->>>>>>> 4eb32338
     /// Matches each node in order.
     ///
     ///     ... | ... | ...
@@ -45,11 +40,7 @@
       CaptureTransform? = nil)
 
     /// Matches a noncapturing subpattern.
-<<<<<<< HEAD
-    case nonCapturingGroup(AST.Group.Kind, Node)
-=======
     case nonCapturingGroup(_AST.GroupKind, Node)
->>>>>>> 4eb32338
 
     // TODO: Consider splitting off grouped conditions, or have
     // our own kind
@@ -80,12 +71,6 @@
 
     case quotedLiteral(String)
 
-<<<<<<< HEAD
-    /// An embedded literal.
-    case regexLiteral(AST.Node)
-
-=======
->>>>>>> 4eb32338
     // TODO: What should we do here?
     ///
     /// TODO: Consider splitting off expression functions, or have our own kind
