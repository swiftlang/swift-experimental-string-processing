//===----------------------------------------------------------------------===//
//
// This source file is part of the Swift.org open source project
//
// Copyright (c) 2021-2022 Apple Inc. and the Swift project authors
// Licensed under Apache License v2.0 with Runtime Library Exception
//
// See https://swift.org/LICENSE.txt for license information
//
//===----------------------------------------------------------------------===//

@_implementationOnly import _RegexParser

/// The type-erased, dynamic output of a regular expression match.
///
/// When you find a match using regular expression that has `AnyRegexOutput`
/// as its output type, you can find information about matches by iterating
@available(SwiftStdlib 5.7, *)
public struct AnyRegexOutput {
  internal let input: String
  internal var _elements: [ElementRepresentation]
}

@available(SwiftStdlib 5.7, *)
extension AnyRegexOutput {
  /// Creates a dynamic regular expression match output from an existing match.
  ///
  /// You can use this initializer when you need an `AnyRegexOutput` instance
  /// instead of the output type of a strongly-typed `Regex.Match`.
  public init<Output>(_ match: Regex<Output>.Match) {
    self = match.anyRegexOutput
  }

  /// Returns strongly-typed match output by converting this type-erased
  /// output to the specified type, if possible.
  ///
  /// - Parameter outputType: The expected output type.
  /// - Returns: The output, if the underlying value can be converted to
  ///   `outputType`; otherwise, `nil`.
  public func extractValues<Output>(
    as outputType: Output.Type = Output.self
  ) -> Output? {
    let elements = map {
      $0.existentialOutputComponent(from: input)
    }
    return TypeConstruction.tuple(of: elements) as? Output
  }
}

@available(SwiftStdlib 5.7, *)
extension AnyRegexOutput: RandomAccessCollection {
  /// An individual match output value.
  public struct Element {
    internal let representation: ElementRepresentation
    internal let input: String

    /// The range over which a value was captured, if there was a capture.
    ///
    /// If nothing was captured, `range` is `nil`.
    public var range: Range<String.Index>? {
      representation.content?.range
    }

    /// The slice of the input which was captured, if there was a capture.
    ///
    /// If nothing was captured, `substring` is `nil`.
    public var substring: Substring? {
      range.map { input[$0] }
    }

    /// The captured value, if there was a capture.
    ///
    /// If nothing was captured, `value` is `nil`.
    public var value: Any? {
      representation.value(forInput: input)
    }

    /// The type of this capture.
    public var type: Any.Type {
      representation.type
    }

    /// The name of this capture, if the capture is named.
    ///
    /// If the capture is unnamed, `name` is `nil`.
    public var name: String? {
      representation.name
    }

    // TODO: Consider making API, and figure out how
    // DSL and this would work together...
    /// Whether this capture is considered optional by the regex. I.e.,
    /// whether it is inside an alternation or zero-or-n quantification.
    var isOptional: Bool {
      representation.optionalDepth != 0
    }
  }

  public var startIndex: Int {
    _elements.startIndex
  }

  public var endIndex: Int {
    _elements.endIndex
  }

  public var count: Int {
    _elements.count
  }

  public func index(after i: Int) -> Int {
    _elements.index(after: i)
  }

  public func index(before i: Int) -> Int {
    _elements.index(before: i)
  }

  public subscript(position: Int) -> Element {
    .init(representation: _elements[position], input: input)
  }
}

@available(SwiftStdlib 5.7, *)
extension AnyRegexOutput {
  /// Accesses the capture with the specified name, if a capture with that name
  /// exists.
  ///
  /// - Parameter name: The name of the capture to access.
  /// - Returns: An element providing information about the capture, if there is
  ///   a capture named `name`; otherwise, `nil`.
  public subscript(name: String) -> Element? {
    first {
      $0.name == name
    }
  }
}

@available(SwiftStdlib 5.7, *)
extension Regex.Match where Output == AnyRegexOutput {
  /// Accesses the whole match using the `.0` syntax.
  public subscript(
    dynamicMember _keyPath: KeyPath<(Substring, _doNotUse: ()), Substring>
  ) -> Substring {
    anyRegexOutput.input[range]
  }

  /// Accesses the capture with the specified name, if a capture with that name
  /// exists.
  ///
  /// - Parameter name: The name of the capture to access.
  /// - Returns: An element providing information about the capture, if there is
  ///   a capture named `name`; otherwise, `nil`.
  public subscript(name: String) -> AnyRegexOutput.Element? {
    anyRegexOutput.first {
      $0.name == name
    }
  }
}

// MARK: - Run-time regex creation and queries

@available(SwiftStdlib 5.7, *)
extension Regex where Output == AnyRegexOutput {
  /// Creates a regular expression from the given string, using a dynamic
  /// capture list.
  ///
  /// Use this initializer to create a `Regex` instance from a regular
  /// expression that you have stored in `pattern`.
  ///
  ///     let simpleDigits = try Regex("[0-9]+")
  ///
  /// This initializer throws an error if `pattern` uses invalid regular
  /// expression syntax.
  ///
  /// The output type of the new `Regex` is the dynamic ``AnyRegexOutput``.
  /// If you know the capture structure of `pattern` ahead of time, use the
  /// ``init(_:as:)`` initializer instead.
  ///
  /// - Parameter pattern: A string with regular expression syntax.
  public init(_ pattern: String) throws {
    self.init(ast: try parse(pattern, .traditional))
  }
  
  internal init(_ pattern: String, syntax: SyntaxOptions) throws {
    self.init(ast: try parse(pattern, syntax))
  }
}

@available(SwiftStdlib 5.7, *)
extension Regex {
  /// Creates a regular expression from the given string, using the specified
  /// capture type.
  ///
  /// You can use this initializer to create a `Regex` instance from a regular
  /// expression that you have stored in `pattern` when you know the capture
  /// structure of the regular expression in advance.
  ///
  /// In this example, the regular expression includes two parenthesized
  /// capture groups, so the capture type is `(Substring, Substring, Substring)`.
  /// The first substring in the tuple represents the entire match, while the
  /// second and third substrings represent the first and second capture group,
  /// respectively.
  ///
  ///     let keyAndValue = try Regex("(.+): (.+)", as: (Substring, Substring, Substring).self)
  ///
  /// This initializer throws an error if `pattern` uses invalid regular
  /// expression syntax, or if `outputType` does not match the capture
  /// structure declared by `pattern`. If you don't know the capture structure
  /// in advance, use the ``init(_:)`` initializer instead.
  ///
  /// - Parameters:
  ///   - pattern: A string with regular expression syntax.
  ///   - outputType: The desired type for the output captures.
  public init(
    _ pattern: String,
    as outputType: Output.Type = Output.self
  ) throws {
    let regex = Regex(ast: try parse(pattern, .traditional))
    
    let (isSuccess, correctType) = regex._verifyType()
    
    guard isSuccess else {
      throw RegexCompilationError.incorrectOutputType(
        incorrect: Output.self,
        correct: correctType
      )
    }
    
    self = regex
  }

  /// Creates a regular expression that matches the given string exactly, as
  /// though every metacharacter in it was escaped.
  ///
  /// This example creates a regular expression that matches the string
  /// `"(adj)"`, including the parentheses. Although parentheses are regular
  /// expression metacharacters, they do not need escaping in the string passed
  /// as `verbatimString`.
  ///
  ///     let adjectiveDesignator = Regex<Substring>(verbatim: "(adj.)")
  ///
  ///     print("awesome (adj.)".contains(adjectiveDesignator))
  ///     // Prints "true"
  ///     print("apple (n.)".contains(adjectiveDesignator))
  ///     // Prints "false"
  ///
  /// - Parameter verbatimString: A string to convert into a regular expression
  ///   exactly, escaping any metacharacters.
  public init(verbatim verbatimString: String) {
    self.init(node: .quotedLiteral(verbatimString))
  }

  /// Returns a Boolean value indicating whether a named capture with the given
  /// name exists.
  ///
  /// This example shows a regular expression that includes capture groups
  /// named `key` and `value`:
  ///
  ///     let regex = try Regex("(?'key'.+?): (?'value'.+)")
  ///     regex.contains(captureNamed: "key")       // true
  ///     regex.contains(captureNamed: "VALUE")     // false
  ///     regex.contains(captureNamed: "1")         // false
  ///
  /// - Parameter name: The name to look for among the regular expression's
  ///   capture groups. Capture group names are case sensitive.
  public func contains(captureNamed name: String) -> Bool {
    program.tree.captureList.captures.contains(where: {
      $0.name == name
    })
  }
}

// MARK: - Converting to/from ARO

@available(SwiftStdlib 5.7, *)
extension Regex where Output == AnyRegexOutput {
  /// Creates a regular expression with a dynamic capture list from the given
  /// regular expression.
  ///
  /// You can use this initializer to convert a `Regex` with strongly-typed
  /// captures into a `Regex` with `AnyRegexOutput` as its output type.
  ///
  /// - Parameter regex: A regular expression to convert to use a dynamic
  ///   capture list.
<<<<<<< HEAD
  public init<Output>(_ regex: Regex<Output>) {
=======
  public init<OtherOutput>(_ regex: Regex<OtherOutput>) {
>>>>>>> 98d5ddc0
    self.init(node: regex.root)
  }
}

@available(SwiftStdlib 5.7, *)
extension Regex.Match where Output == AnyRegexOutput {
  /// Creates a regular expression match with a dynamic capture list from the
  /// given match.
  ///
  /// You can use this initializer to convert a `Regex.Match` with
  /// strongly-typed captures into a match with the type-eraser `AnyRegexOutput`
  /// as its output type.
  ///
  /// - Parameter match: A regular expression match to convert to a match with
  ///   type-erased captures.
<<<<<<< HEAD
  public init<Output>(_ match: Regex<Output>.Match) {
=======
  public init<OtherOutput>(_ match: Regex<OtherOutput>.Match) {
>>>>>>> 98d5ddc0
    self.init(
      anyRegexOutput: match.anyRegexOutput,
      range: match.range
    )
  }
}

@available(SwiftStdlib 5.7, *)
extension Regex {
  /// Creates a regular expression with a strongly-typed capture list from the
  /// given regular expression.
  ///
  /// You can use this initializer to convert a regular expression with a
  /// dynamic capture list to one with a strongly-typed capture list. If the
  /// type you provide as `outputType` doesn't match the capture structure of
  /// `regex`, the initializer returns `nil`.
<<<<<<< HEAD
  ///
  ///     let dynamicRegex = try Regex("(.+?): (.+)")
  ///     if let stronglyTypedRegex = Regex(dynamicRegex, as: (Substring, Substring, Substring).self) {
  ///         print("Converted properly")
  ///     }
  ///     // Prints "Converted properly"
  ///
=======
  ///
  ///     let dynamicRegex = try Regex("(.+?): (.+)")
  ///     if let stronglyTypedRegex = Regex(dynamicRegex, as: (Substring, Substring, Substring).self) {
  ///         print("Converted properly")
  ///     }
  ///     // Prints "Converted properly"
  ///
>>>>>>> 98d5ddc0
  /// - Parameters:
  ///   - regex: A regular expression to convert to use a strongly-typed capture
  ///     list.
  ///   - outputType: The capture structure to use.
  public init?(
    _ regex: Regex<AnyRegexOutput>,
    as outputType: Output.Type = Output.self
  ) {
    self.init(node: regex.root)
    
    guard _verifyType().0 else {
      return nil
    }
  }
}

// MARK: - Internals

@available(SwiftStdlib 5.7, *)
extension AnyRegexOutput {
  /// The underlying representation of the element of a type-erased regex
  /// output.
  internal struct ElementRepresentation {
    /// The depth of `Optioals`s wrapping the underlying value. For example,
    /// `Substring` has optional depth `0`, and `Int??` has optional depth `2`.
    let optionalDepth: Int

    /// The capture content representation, i.e. the element bounds and the
    /// value (if available).
    let content: (range: Range<String.Index>, value: Any?)?

    /// The name of the capture.
    var name: String? = nil

    /// The capture reference this element refers to.
    var referenceID: ReferenceID? = nil
    
    /// A Boolean value indicating whether this capture should be included in
    /// the typed output.
    var visibleInTypedOutput: Bool
  }

  internal init(input: String, elements: [ElementRepresentation]) {
    self.init(input: input, _elements: elements)
  }
}

@available(SwiftStdlib 5.7, *)
extension AnyRegexOutput.ElementRepresentation {
  fileprivate func value(forInput input: String) -> Any {
    constructExistentialOutputComponent(
      from: input,
      component: content,
      optionalCount: optionalDepth
    )
  }

  var type: Any.Type {
    content?.value.map { Swift.type(of: $0) }
      ?? TypeConstruction.optionalType(of: Substring.self, depth: optionalDepth)
  }
}<|MERGE_RESOLUTION|>--- conflicted
+++ resolved
@@ -283,11 +283,7 @@
   ///
   /// - Parameter regex: A regular expression to convert to use a dynamic
   ///   capture list.
-<<<<<<< HEAD
-  public init<Output>(_ regex: Regex<Output>) {
-=======
   public init<OtherOutput>(_ regex: Regex<OtherOutput>) {
->>>>>>> 98d5ddc0
     self.init(node: regex.root)
   }
 }
@@ -303,11 +299,7 @@
   ///
   /// - Parameter match: A regular expression match to convert to a match with
   ///   type-erased captures.
-<<<<<<< HEAD
-  public init<Output>(_ match: Regex<Output>.Match) {
-=======
   public init<OtherOutput>(_ match: Regex<OtherOutput>.Match) {
->>>>>>> 98d5ddc0
     self.init(
       anyRegexOutput: match.anyRegexOutput,
       range: match.range
@@ -324,7 +316,6 @@
   /// dynamic capture list to one with a strongly-typed capture list. If the
   /// type you provide as `outputType` doesn't match the capture structure of
   /// `regex`, the initializer returns `nil`.
-<<<<<<< HEAD
   ///
   ///     let dynamicRegex = try Regex("(.+?): (.+)")
   ///     if let stronglyTypedRegex = Regex(dynamicRegex, as: (Substring, Substring, Substring).self) {
@@ -332,15 +323,6 @@
   ///     }
   ///     // Prints "Converted properly"
   ///
-=======
-  ///
-  ///     let dynamicRegex = try Regex("(.+?): (.+)")
-  ///     if let stronglyTypedRegex = Regex(dynamicRegex, as: (Substring, Substring, Substring).self) {
-  ///         print("Converted properly")
-  ///     }
-  ///     // Prints "Converted properly"
-  ///
->>>>>>> 98d5ddc0
   /// - Parameters:
   ///   - regex: A regular expression to convert to use a strongly-typed capture
   ///     list.
