--- conflicted
+++ resolved
@@ -77,7 +77,6 @@
   }
 }
 extension RegexBuilder {
-<<<<<<< HEAD
   @_disfavoredOverload
   public static func buildBlock<W0, W1, C0, R0: RegexProtocol, R1: RegexProtocol>(
     combining next: R1, into combined: R0
@@ -517,447 +516,6 @@
     .init(node: combined.regex.root.appending(next.regex.root))
   }
 }
-=======
-    @_disfavoredOverload
-    public static func buildBlock<W0, W1, C0, R0: RegexProtocol, R1: RegexProtocol>(
-      combining next: R1, into combined: R0
-    ) -> Regex<(Substring, C0)>  where R0.Match == W0, R1.Match == (W1, C0) {
-      .init(node: combined.regex.root.appending(next.regex.root))
-    }
-  }
-extension RegexBuilder {
-    @_disfavoredOverload
-    public static func buildBlock<W0, W1, C0, C1, R0: RegexProtocol, R1: RegexProtocol>(
-      combining next: R1, into combined: R0
-    ) -> Regex<(Substring, C0, C1)>  where R0.Match == W0, R1.Match == (W1, C0, C1) {
-      .init(node: combined.regex.root.appending(next.regex.root))
-    }
-  }
-extension RegexBuilder {
-    @_disfavoredOverload
-    public static func buildBlock<W0, W1, C0, C1, C2, R0: RegexProtocol, R1: RegexProtocol>(
-      combining next: R1, into combined: R0
-    ) -> Regex<(Substring, C0, C1, C2)>  where R0.Match == W0, R1.Match == (W1, C0, C1, C2) {
-      .init(node: combined.regex.root.appending(next.regex.root))
-    }
-  }
-extension RegexBuilder {
-    @_disfavoredOverload
-    public static func buildBlock<W0, W1, C0, C1, C2, C3, R0: RegexProtocol, R1: RegexProtocol>(
-      combining next: R1, into combined: R0
-    ) -> Regex<(Substring, C0, C1, C2, C3)>  where R0.Match == W0, R1.Match == (W1, C0, C1, C2, C3) {
-      .init(node: combined.regex.root.appending(next.regex.root))
-    }
-  }
-extension RegexBuilder {
-    @_disfavoredOverload
-    public static func buildBlock<W0, W1, C0, C1, C2, C3, C4, R0: RegexProtocol, R1: RegexProtocol>(
-      combining next: R1, into combined: R0
-    ) -> Regex<(Substring, C0, C1, C2, C3, C4)>  where R0.Match == W0, R1.Match == (W1, C0, C1, C2, C3, C4) {
-      .init(node: combined.regex.root.appending(next.regex.root))
-    }
-  }
-extension RegexBuilder {
-    @_disfavoredOverload
-    public static func buildBlock<W0, W1, C0, C1, C2, C3, C4, C5, R0: RegexProtocol, R1: RegexProtocol>(
-      combining next: R1, into combined: R0
-    ) -> Regex<(Substring, C0, C1, C2, C3, C4, C5)>  where R0.Match == W0, R1.Match == (W1, C0, C1, C2, C3, C4, C5) {
-      .init(node: combined.regex.root.appending(next.regex.root))
-    }
-  }
-extension RegexBuilder {
-    @_disfavoredOverload
-    public static func buildBlock<W0, W1, C0, C1, C2, C3, C4, C5, C6, R0: RegexProtocol, R1: RegexProtocol>(
-      combining next: R1, into combined: R0
-    ) -> Regex<(Substring, C0, C1, C2, C3, C4, C5, C6)>  where R0.Match == W0, R1.Match == (W1, C0, C1, C2, C3, C4, C5, C6) {
-      .init(node: combined.regex.root.appending(next.regex.root))
-    }
-  }
-extension RegexBuilder {
-    @_disfavoredOverload
-    public static func buildBlock<W0, W1, C0, C1, C2, C3, C4, C5, C6, C7, R0: RegexProtocol, R1: RegexProtocol>(
-      combining next: R1, into combined: R0
-    ) -> Regex<(Substring, C0, C1, C2, C3, C4, C5, C6, C7)>  where R0.Match == W0, R1.Match == (W1, C0, C1, C2, C3, C4, C5, C6, C7) {
-      .init(node: combined.regex.root.appending(next.regex.root))
-    }
-  }
-extension RegexBuilder {
-    @_disfavoredOverload
-    public static func buildBlock<W0, W1, C0, C1, C2, C3, C4, C5, C6, C7, C8, R0: RegexProtocol, R1: RegexProtocol>(
-      combining next: R1, into combined: R0
-    ) -> Regex<(Substring, C0, C1, C2, C3, C4, C5, C6, C7, C8)>  where R0.Match == W0, R1.Match == (W1, C0, C1, C2, C3, C4, C5, C6, C7, C8) {
-      .init(node: combined.regex.root.appending(next.regex.root))
-    }
-  }
-extension RegexBuilder {
-    @_disfavoredOverload
-    public static func buildBlock<W0, W1, C0, C1, C2, C3, C4, C5, C6, C7, C8, C9, R0: RegexProtocol, R1: RegexProtocol>(
-      combining next: R1, into combined: R0
-    ) -> Regex<(Substring, C0, C1, C2, C3, C4, C5, C6, C7, C8, C9)>  where R0.Match == W0, R1.Match == (W1, C0, C1, C2, C3, C4, C5, C6, C7, C8, C9) {
-      .init(node: combined.regex.root.appending(next.regex.root))
-    }
-  }
-extension RegexBuilder {
-    @_disfavoredOverload
-    public static func buildBlock<W0, W1, C0, C1, R0: RegexProtocol, R1: RegexProtocol>(
-      combining next: R1, into combined: R0
-    ) -> Regex<(Substring, C0, C1)>  where R0.Match == (W0, C0), R1.Match == (W1, C1) {
-      .init(node: combined.regex.root.appending(next.regex.root))
-    }
-  }
-extension RegexBuilder {
-    @_disfavoredOverload
-    public static func buildBlock<W0, W1, C0, C1, C2, R0: RegexProtocol, R1: RegexProtocol>(
-      combining next: R1, into combined: R0
-    ) -> Regex<(Substring, C0, C1, C2)>  where R0.Match == (W0, C0), R1.Match == (W1, C1, C2) {
-      .init(node: combined.regex.root.appending(next.regex.root))
-    }
-  }
-extension RegexBuilder {
-    @_disfavoredOverload
-    public static func buildBlock<W0, W1, C0, C1, C2, C3, R0: RegexProtocol, R1: RegexProtocol>(
-      combining next: R1, into combined: R0
-    ) -> Regex<(Substring, C0, C1, C2, C3)>  where R0.Match == (W0, C0), R1.Match == (W1, C1, C2, C3) {
-      .init(node: combined.regex.root.appending(next.regex.root))
-    }
-  }
-extension RegexBuilder {
-    @_disfavoredOverload
-    public static func buildBlock<W0, W1, C0, C1, C2, C3, C4, R0: RegexProtocol, R1: RegexProtocol>(
-      combining next: R1, into combined: R0
-    ) -> Regex<(Substring, C0, C1, C2, C3, C4)>  where R0.Match == (W0, C0), R1.Match == (W1, C1, C2, C3, C4) {
-      .init(node: combined.regex.root.appending(next.regex.root))
-    }
-  }
-extension RegexBuilder {
-    @_disfavoredOverload
-    public static func buildBlock<W0, W1, C0, C1, C2, C3, C4, C5, R0: RegexProtocol, R1: RegexProtocol>(
-      combining next: R1, into combined: R0
-    ) -> Regex<(Substring, C0, C1, C2, C3, C4, C5)>  where R0.Match == (W0, C0), R1.Match == (W1, C1, C2, C3, C4, C5) {
-      .init(node: combined.regex.root.appending(next.regex.root))
-    }
-  }
-extension RegexBuilder {
-    @_disfavoredOverload
-    public static func buildBlock<W0, W1, C0, C1, C2, C3, C4, C5, C6, R0: RegexProtocol, R1: RegexProtocol>(
-      combining next: R1, into combined: R0
-    ) -> Regex<(Substring, C0, C1, C2, C3, C4, C5, C6)>  where R0.Match == (W0, C0), R1.Match == (W1, C1, C2, C3, C4, C5, C6) {
-      .init(node: combined.regex.root.appending(next.regex.root))
-    }
-  }
-extension RegexBuilder {
-    @_disfavoredOverload
-    public static func buildBlock<W0, W1, C0, C1, C2, C3, C4, C5, C6, C7, R0: RegexProtocol, R1: RegexProtocol>(
-      combining next: R1, into combined: R0
-    ) -> Regex<(Substring, C0, C1, C2, C3, C4, C5, C6, C7)>  where R0.Match == (W0, C0), R1.Match == (W1, C1, C2, C3, C4, C5, C6, C7) {
-      .init(node: combined.regex.root.appending(next.regex.root))
-    }
-  }
-extension RegexBuilder {
-    @_disfavoredOverload
-    public static func buildBlock<W0, W1, C0, C1, C2, C3, C4, C5, C6, C7, C8, R0: RegexProtocol, R1: RegexProtocol>(
-      combining next: R1, into combined: R0
-    ) -> Regex<(Substring, C0, C1, C2, C3, C4, C5, C6, C7, C8)>  where R0.Match == (W0, C0), R1.Match == (W1, C1, C2, C3, C4, C5, C6, C7, C8) {
-      .init(node: combined.regex.root.appending(next.regex.root))
-    }
-  }
-extension RegexBuilder {
-    @_disfavoredOverload
-    public static func buildBlock<W0, W1, C0, C1, C2, C3, C4, C5, C6, C7, C8, C9, R0: RegexProtocol, R1: RegexProtocol>(
-      combining next: R1, into combined: R0
-    ) -> Regex<(Substring, C0, C1, C2, C3, C4, C5, C6, C7, C8, C9)>  where R0.Match == (W0, C0), R1.Match == (W1, C1, C2, C3, C4, C5, C6, C7, C8, C9) {
-      .init(node: combined.regex.root.appending(next.regex.root))
-    }
-  }
-extension RegexBuilder {
-    @_disfavoredOverload
-    public static func buildBlock<W0, W1, C0, C1, C2, R0: RegexProtocol, R1: RegexProtocol>(
-      combining next: R1, into combined: R0
-    ) -> Regex<(Substring, C0, C1, C2)>  where R0.Match == (W0, C0, C1), R1.Match == (W1, C2) {
-      .init(node: combined.regex.root.appending(next.regex.root))
-    }
-  }
-extension RegexBuilder {
-    @_disfavoredOverload
-    public static func buildBlock<W0, W1, C0, C1, C2, C3, R0: RegexProtocol, R1: RegexProtocol>(
-      combining next: R1, into combined: R0
-    ) -> Regex<(Substring, C0, C1, C2, C3)>  where R0.Match == (W0, C0, C1), R1.Match == (W1, C2, C3) {
-      .init(node: combined.regex.root.appending(next.regex.root))
-    }
-  }
-extension RegexBuilder {
-    @_disfavoredOverload
-    public static func buildBlock<W0, W1, C0, C1, C2, C3, C4, R0: RegexProtocol, R1: RegexProtocol>(
-      combining next: R1, into combined: R0
-    ) -> Regex<(Substring, C0, C1, C2, C3, C4)>  where R0.Match == (W0, C0, C1), R1.Match == (W1, C2, C3, C4) {
-      .init(node: combined.regex.root.appending(next.regex.root))
-    }
-  }
-extension RegexBuilder {
-    @_disfavoredOverload
-    public static func buildBlock<W0, W1, C0, C1, C2, C3, C4, C5, R0: RegexProtocol, R1: RegexProtocol>(
-      combining next: R1, into combined: R0
-    ) -> Regex<(Substring, C0, C1, C2, C3, C4, C5)>  where R0.Match == (W0, C0, C1), R1.Match == (W1, C2, C3, C4, C5) {
-      .init(node: combined.regex.root.appending(next.regex.root))
-    }
-  }
-extension RegexBuilder {
-    @_disfavoredOverload
-    public static func buildBlock<W0, W1, C0, C1, C2, C3, C4, C5, C6, R0: RegexProtocol, R1: RegexProtocol>(
-      combining next: R1, into combined: R0
-    ) -> Regex<(Substring, C0, C1, C2, C3, C4, C5, C6)>  where R0.Match == (W0, C0, C1), R1.Match == (W1, C2, C3, C4, C5, C6) {
-      .init(node: combined.regex.root.appending(next.regex.root))
-    }
-  }
-extension RegexBuilder {
-    @_disfavoredOverload
-    public static func buildBlock<W0, W1, C0, C1, C2, C3, C4, C5, C6, C7, R0: RegexProtocol, R1: RegexProtocol>(
-      combining next: R1, into combined: R0
-    ) -> Regex<(Substring, C0, C1, C2, C3, C4, C5, C6, C7)>  where R0.Match == (W0, C0, C1), R1.Match == (W1, C2, C3, C4, C5, C6, C7) {
-      .init(node: combined.regex.root.appending(next.regex.root))
-    }
-  }
-extension RegexBuilder {
-    @_disfavoredOverload
-    public static func buildBlock<W0, W1, C0, C1, C2, C3, C4, C5, C6, C7, C8, R0: RegexProtocol, R1: RegexProtocol>(
-      combining next: R1, into combined: R0
-    ) -> Regex<(Substring, C0, C1, C2, C3, C4, C5, C6, C7, C8)>  where R0.Match == (W0, C0, C1), R1.Match == (W1, C2, C3, C4, C5, C6, C7, C8) {
-      .init(node: combined.regex.root.appending(next.regex.root))
-    }
-  }
-extension RegexBuilder {
-    @_disfavoredOverload
-    public static func buildBlock<W0, W1, C0, C1, C2, C3, C4, C5, C6, C7, C8, C9, R0: RegexProtocol, R1: RegexProtocol>(
-      combining next: R1, into combined: R0
-    ) -> Regex<(Substring, C0, C1, C2, C3, C4, C5, C6, C7, C8, C9)>  where R0.Match == (W0, C0, C1), R1.Match == (W1, C2, C3, C4, C5, C6, C7, C8, C9) {
-      .init(node: combined.regex.root.appending(next.regex.root))
-    }
-  }
-extension RegexBuilder {
-    @_disfavoredOverload
-    public static func buildBlock<W0, W1, C0, C1, C2, C3, R0: RegexProtocol, R1: RegexProtocol>(
-      combining next: R1, into combined: R0
-    ) -> Regex<(Substring, C0, C1, C2, C3)>  where R0.Match == (W0, C0, C1, C2), R1.Match == (W1, C3) {
-      .init(node: combined.regex.root.appending(next.regex.root))
-    }
-  }
-extension RegexBuilder {
-    @_disfavoredOverload
-    public static func buildBlock<W0, W1, C0, C1, C2, C3, C4, R0: RegexProtocol, R1: RegexProtocol>(
-      combining next: R1, into combined: R0
-    ) -> Regex<(Substring, C0, C1, C2, C3, C4)>  where R0.Match == (W0, C0, C1, C2), R1.Match == (W1, C3, C4) {
-      .init(node: combined.regex.root.appending(next.regex.root))
-    }
-  }
-extension RegexBuilder {
-    @_disfavoredOverload
-    public static func buildBlock<W0, W1, C0, C1, C2, C3, C4, C5, R0: RegexProtocol, R1: RegexProtocol>(
-      combining next: R1, into combined: R0
-    ) -> Regex<(Substring, C0, C1, C2, C3, C4, C5)>  where R0.Match == (W0, C0, C1, C2), R1.Match == (W1, C3, C4, C5) {
-      .init(node: combined.regex.root.appending(next.regex.root))
-    }
-  }
-extension RegexBuilder {
-    @_disfavoredOverload
-    public static func buildBlock<W0, W1, C0, C1, C2, C3, C4, C5, C6, R0: RegexProtocol, R1: RegexProtocol>(
-      combining next: R1, into combined: R0
-    ) -> Regex<(Substring, C0, C1, C2, C3, C4, C5, C6)>  where R0.Match == (W0, C0, C1, C2), R1.Match == (W1, C3, C4, C5, C6) {
-      .init(node: combined.regex.root.appending(next.regex.root))
-    }
-  }
-extension RegexBuilder {
-    @_disfavoredOverload
-    public static func buildBlock<W0, W1, C0, C1, C2, C3, C4, C5, C6, C7, R0: RegexProtocol, R1: RegexProtocol>(
-      combining next: R1, into combined: R0
-    ) -> Regex<(Substring, C0, C1, C2, C3, C4, C5, C6, C7)>  where R0.Match == (W0, C0, C1, C2), R1.Match == (W1, C3, C4, C5, C6, C7) {
-      .init(node: combined.regex.root.appending(next.regex.root))
-    }
-  }
-extension RegexBuilder {
-    @_disfavoredOverload
-    public static func buildBlock<W0, W1, C0, C1, C2, C3, C4, C5, C6, C7, C8, R0: RegexProtocol, R1: RegexProtocol>(
-      combining next: R1, into combined: R0
-    ) -> Regex<(Substring, C0, C1, C2, C3, C4, C5, C6, C7, C8)>  where R0.Match == (W0, C0, C1, C2), R1.Match == (W1, C3, C4, C5, C6, C7, C8) {
-      .init(node: combined.regex.root.appending(next.regex.root))
-    }
-  }
-extension RegexBuilder {
-    @_disfavoredOverload
-    public static func buildBlock<W0, W1, C0, C1, C2, C3, C4, C5, C6, C7, C8, C9, R0: RegexProtocol, R1: RegexProtocol>(
-      combining next: R1, into combined: R0
-    ) -> Regex<(Substring, C0, C1, C2, C3, C4, C5, C6, C7, C8, C9)>  where R0.Match == (W0, C0, C1, C2), R1.Match == (W1, C3, C4, C5, C6, C7, C8, C9) {
-      .init(node: combined.regex.root.appending(next.regex.root))
-    }
-  }
-extension RegexBuilder {
-    @_disfavoredOverload
-    public static func buildBlock<W0, W1, C0, C1, C2, C3, C4, R0: RegexProtocol, R1: RegexProtocol>(
-      combining next: R1, into combined: R0
-    ) -> Regex<(Substring, C0, C1, C2, C3, C4)>  where R0.Match == (W0, C0, C1, C2, C3), R1.Match == (W1, C4) {
-      .init(node: combined.regex.root.appending(next.regex.root))
-    }
-  }
-extension RegexBuilder {
-    @_disfavoredOverload
-    public static func buildBlock<W0, W1, C0, C1, C2, C3, C4, C5, R0: RegexProtocol, R1: RegexProtocol>(
-      combining next: R1, into combined: R0
-    ) -> Regex<(Substring, C0, C1, C2, C3, C4, C5)>  where R0.Match == (W0, C0, C1, C2, C3), R1.Match == (W1, C4, C5) {
-      .init(node: combined.regex.root.appending(next.regex.root))
-    }
-  }
-extension RegexBuilder {
-    @_disfavoredOverload
-    public static func buildBlock<W0, W1, C0, C1, C2, C3, C4, C5, C6, R0: RegexProtocol, R1: RegexProtocol>(
-      combining next: R1, into combined: R0
-    ) -> Regex<(Substring, C0, C1, C2, C3, C4, C5, C6)>  where R0.Match == (W0, C0, C1, C2, C3), R1.Match == (W1, C4, C5, C6) {
-      .init(node: combined.regex.root.appending(next.regex.root))
-    }
-  }
-extension RegexBuilder {
-    @_disfavoredOverload
-    public static func buildBlock<W0, W1, C0, C1, C2, C3, C4, C5, C6, C7, R0: RegexProtocol, R1: RegexProtocol>(
-      combining next: R1, into combined: R0
-    ) -> Regex<(Substring, C0, C1, C2, C3, C4, C5, C6, C7)>  where R0.Match == (W0, C0, C1, C2, C3), R1.Match == (W1, C4, C5, C6, C7) {
-      .init(node: combined.regex.root.appending(next.regex.root))
-    }
-  }
-extension RegexBuilder {
-    @_disfavoredOverload
-    public static func buildBlock<W0, W1, C0, C1, C2, C3, C4, C5, C6, C7, C8, R0: RegexProtocol, R1: RegexProtocol>(
-      combining next: R1, into combined: R0
-    ) -> Regex<(Substring, C0, C1, C2, C3, C4, C5, C6, C7, C8)>  where R0.Match == (W0, C0, C1, C2, C3), R1.Match == (W1, C4, C5, C6, C7, C8) {
-      .init(node: combined.regex.root.appending(next.regex.root))
-    }
-  }
-extension RegexBuilder {
-    @_disfavoredOverload
-    public static func buildBlock<W0, W1, C0, C1, C2, C3, C4, C5, C6, C7, C8, C9, R0: RegexProtocol, R1: RegexProtocol>(
-      combining next: R1, into combined: R0
-    ) -> Regex<(Substring, C0, C1, C2, C3, C4, C5, C6, C7, C8, C9)>  where R0.Match == (W0, C0, C1, C2, C3), R1.Match == (W1, C4, C5, C6, C7, C8, C9) {
-      .init(node: combined.regex.root.appending(next.regex.root))
-    }
-  }
-extension RegexBuilder {
-    @_disfavoredOverload
-    public static func buildBlock<W0, W1, C0, C1, C2, C3, C4, C5, R0: RegexProtocol, R1: RegexProtocol>(
-      combining next: R1, into combined: R0
-    ) -> Regex<(Substring, C0, C1, C2, C3, C4, C5)>  where R0.Match == (W0, C0, C1, C2, C3, C4), R1.Match == (W1, C5) {
-      .init(node: combined.regex.root.appending(next.regex.root))
-    }
-  }
-extension RegexBuilder {
-    @_disfavoredOverload
-    public static func buildBlock<W0, W1, C0, C1, C2, C3, C4, C5, C6, R0: RegexProtocol, R1: RegexProtocol>(
-      combining next: R1, into combined: R0
-    ) -> Regex<(Substring, C0, C1, C2, C3, C4, C5, C6)>  where R0.Match == (W0, C0, C1, C2, C3, C4), R1.Match == (W1, C5, C6) {
-      .init(node: combined.regex.root.appending(next.regex.root))
-    }
-  }
-extension RegexBuilder {
-    @_disfavoredOverload
-    public static func buildBlock<W0, W1, C0, C1, C2, C3, C4, C5, C6, C7, R0: RegexProtocol, R1: RegexProtocol>(
-      combining next: R1, into combined: R0
-    ) -> Regex<(Substring, C0, C1, C2, C3, C4, C5, C6, C7)>  where R0.Match == (W0, C0, C1, C2, C3, C4), R1.Match == (W1, C5, C6, C7) {
-      .init(node: combined.regex.root.appending(next.regex.root))
-    }
-  }
-extension RegexBuilder {
-    @_disfavoredOverload
-    public static func buildBlock<W0, W1, C0, C1, C2, C3, C4, C5, C6, C7, C8, R0: RegexProtocol, R1: RegexProtocol>(
-      combining next: R1, into combined: R0
-    ) -> Regex<(Substring, C0, C1, C2, C3, C4, C5, C6, C7, C8)>  where R0.Match == (W0, C0, C1, C2, C3, C4), R1.Match == (W1, C5, C6, C7, C8) {
-      .init(node: combined.regex.root.appending(next.regex.root))
-    }
-  }
-extension RegexBuilder {
-    @_disfavoredOverload
-    public static func buildBlock<W0, W1, C0, C1, C2, C3, C4, C5, C6, C7, C8, C9, R0: RegexProtocol, R1: RegexProtocol>(
-      combining next: R1, into combined: R0
-    ) -> Regex<(Substring, C0, C1, C2, C3, C4, C5, C6, C7, C8, C9)>  where R0.Match == (W0, C0, C1, C2, C3, C4), R1.Match == (W1, C5, C6, C7, C8, C9) {
-      .init(node: combined.regex.root.appending(next.regex.root))
-    }
-  }
-extension RegexBuilder {
-    @_disfavoredOverload
-    public static func buildBlock<W0, W1, C0, C1, C2, C3, C4, C5, C6, R0: RegexProtocol, R1: RegexProtocol>(
-      combining next: R1, into combined: R0
-    ) -> Regex<(Substring, C0, C1, C2, C3, C4, C5, C6)>  where R0.Match == (W0, C0, C1, C2, C3, C4, C5), R1.Match == (W1, C6) {
-      .init(node: combined.regex.root.appending(next.regex.root))
-    }
-  }
-extension RegexBuilder {
-    @_disfavoredOverload
-    public static func buildBlock<W0, W1, C0, C1, C2, C3, C4, C5, C6, C7, R0: RegexProtocol, R1: RegexProtocol>(
-      combining next: R1, into combined: R0
-    ) -> Regex<(Substring, C0, C1, C2, C3, C4, C5, C6, C7)>  where R0.Match == (W0, C0, C1, C2, C3, C4, C5), R1.Match == (W1, C6, C7) {
-      .init(node: combined.regex.root.appending(next.regex.root))
-    }
-  }
-extension RegexBuilder {
-    @_disfavoredOverload
-    public static func buildBlock<W0, W1, C0, C1, C2, C3, C4, C5, C6, C7, C8, R0: RegexProtocol, R1: RegexProtocol>(
-      combining next: R1, into combined: R0
-    ) -> Regex<(Substring, C0, C1, C2, C3, C4, C5, C6, C7, C8)>  where R0.Match == (W0, C0, C1, C2, C3, C4, C5), R1.Match == (W1, C6, C7, C8) {
-      .init(node: combined.regex.root.appending(next.regex.root))
-    }
-  }
-extension RegexBuilder {
-    @_disfavoredOverload
-    public static func buildBlock<W0, W1, C0, C1, C2, C3, C4, C5, C6, C7, C8, C9, R0: RegexProtocol, R1: RegexProtocol>(
-      combining next: R1, into combined: R0
-    ) -> Regex<(Substring, C0, C1, C2, C3, C4, C5, C6, C7, C8, C9)>  where R0.Match == (W0, C0, C1, C2, C3, C4, C5), R1.Match == (W1, C6, C7, C8, C9) {
-      .init(node: combined.regex.root.appending(next.regex.root))
-    }
-  }
-extension RegexBuilder {
-    @_disfavoredOverload
-    public static func buildBlock<W0, W1, C0, C1, C2, C3, C4, C5, C6, C7, R0: RegexProtocol, R1: RegexProtocol>(
-      combining next: R1, into combined: R0
-    ) -> Regex<(Substring, C0, C1, C2, C3, C4, C5, C6, C7)>  where R0.Match == (W0, C0, C1, C2, C3, C4, C5, C6), R1.Match == (W1, C7) {
-      .init(node: combined.regex.root.appending(next.regex.root))
-    }
-  }
-extension RegexBuilder {
-    @_disfavoredOverload
-    public static func buildBlock<W0, W1, C0, C1, C2, C3, C4, C5, C6, C7, C8, R0: RegexProtocol, R1: RegexProtocol>(
-      combining next: R1, into combined: R0
-    ) -> Regex<(Substring, C0, C1, C2, C3, C4, C5, C6, C7, C8)>  where R0.Match == (W0, C0, C1, C2, C3, C4, C5, C6), R1.Match == (W1, C7, C8) {
-      .init(node: combined.regex.root.appending(next.regex.root))
-    }
-  }
-extension RegexBuilder {
-    @_disfavoredOverload
-    public static func buildBlock<W0, W1, C0, C1, C2, C3, C4, C5, C6, C7, C8, C9, R0: RegexProtocol, R1: RegexProtocol>(
-      combining next: R1, into combined: R0
-    ) -> Regex<(Substring, C0, C1, C2, C3, C4, C5, C6, C7, C8, C9)>  where R0.Match == (W0, C0, C1, C2, C3, C4, C5, C6), R1.Match == (W1, C7, C8, C9) {
-      .init(node: combined.regex.root.appending(next.regex.root))
-    }
-  }
-extension RegexBuilder {
-    @_disfavoredOverload
-    public static func buildBlock<W0, W1, C0, C1, C2, C3, C4, C5, C6, C7, C8, R0: RegexProtocol, R1: RegexProtocol>(
-      combining next: R1, into combined: R0
-    ) -> Regex<(Substring, C0, C1, C2, C3, C4, C5, C6, C7, C8)>  where R0.Match == (W0, C0, C1, C2, C3, C4, C5, C6, C7), R1.Match == (W1, C8) {
-      .init(node: combined.regex.root.appending(next.regex.root))
-    }
-  }
-extension RegexBuilder {
-    @_disfavoredOverload
-    public static func buildBlock<W0, W1, C0, C1, C2, C3, C4, C5, C6, C7, C8, C9, R0: RegexProtocol, R1: RegexProtocol>(
-      combining next: R1, into combined: R0
-    ) -> Regex<(Substring, C0, C1, C2, C3, C4, C5, C6, C7, C8, C9)>  where R0.Match == (W0, C0, C1, C2, C3, C4, C5, C6, C7), R1.Match == (W1, C8, C9) {
-      .init(node: combined.regex.root.appending(next.regex.root))
-    }
-  }
-extension RegexBuilder {
-    @_disfavoredOverload
-    public static func buildBlock<W0, W1, C0, C1, C2, C3, C4, C5, C6, C7, C8, C9, R0: RegexProtocol, R1: RegexProtocol>(
-      combining next: R1, into combined: R0
-    ) -> Regex<(Substring, C0, C1, C2, C3, C4, C5, C6, C7, C8, C9)>  where R0.Match == (W0, C0, C1, C2, C3, C4, C5, C6, C7, C8), R1.Match == (W1, C9) {
-      .init(node: combined.regex.root.appending(next.regex.root))
-    }
-  }
->>>>>>> 883d358b
 extension RegexBuilder {
   @_disfavoredOverload
   public static func buildBlock<W0, R0: RegexProtocol, R1: RegexProtocol>(
