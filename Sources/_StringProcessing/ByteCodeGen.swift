//===----------------------------------------------------------------------===//
//
// This source file is part of the Swift.org open source project
//
// Copyright (c) 2021-2022 Apple Inc. and the Swift project authors
// Licensed under Apache License v2.0 with Runtime Library Exception
//
// See https://swift.org/LICENSE.txt for license information
//
//===----------------------------------------------------------------------===//

@_spi(_Unicode)
import Swift

@_implementationOnly import _RegexParser

extension Compiler {
  struct ByteCodeGen {
    var options: MatchingOptions
    var builder = MEProgram.Builder()
    /// A Boolean indicating whether the first matchable atom has been emitted.
    /// This is used to determine whether to apply initial options.
    var hasEmittedFirstMatchableAtom = false

    private let compileOptions: _CompileOptions
    fileprivate var optimizationsEnabled: Bool {
      !compileOptions.contains(.disableOptimizations)
    }

    init(
      options: MatchingOptions,
      compileOptions: _CompileOptions,
      captureList: CaptureList
    ) {
      self.options = options
      self.compileOptions = compileOptions
      self.builder.captureList = captureList
      self.builder.enableTracing = compileOptions.contains(.enableTracing)
      self.builder.enableMetrics = compileOptions.contains(.enableMetrics)
    }
  }
}

extension Compiler.ByteCodeGen {
  mutating func emitRoot(_ root: DSLTree.Node) throws -> MEProgram {
    // The whole match (`.0` element of output) is equivalent to an implicit
    // capture over the entire regex.
    try emitNode(.capture(name: nil, reference: nil, root))
    builder.canOnlyMatchAtStart = root.canOnlyMatchAtStart()
    builder.buildAccept()
    return try builder.assemble()
  }
}

fileprivate extension Compiler.ByteCodeGen {
  mutating func emitAtom(_ a: DSLTree.Atom) throws {
    defer {
      if a.isMatchable {
        hasEmittedFirstMatchableAtom = true
      }
    }
    switch a {
    case .any:
      emitAny()

    case .anyNonNewline:
      emitAnyNonNewline()

    case .dot:
      try emitDot()

    case let .char(c):
      emitCharacter(c)

    case let .scalar(s):
      if options.semanticLevel == .graphemeCluster {
        emitCharacter(Character(s))
      } else {
        emitMatchScalar(s)
      }

    case let .characterClass(cc):
      emitCharacterClass(cc)

    case let .assertion(kind):
      try emitAssertion(kind)

    case let .backreference(ref):
      try emitBackreference(ref.ast)

    case let .symbolicReference(id):
      builder.buildUnresolvedReference(
        id: id, isScalarMode: options.semanticLevel == .unicodeScalar)

    case let .changeMatchingOptions(optionSequence):
      if !hasEmittedFirstMatchableAtom {
        builder.initialOptions.apply(optionSequence.ast)
      }
      options.apply(optionSequence.ast)

    case let .unconverted(astAtom):
      if let consumer = try astAtom.ast.generateConsumer(options) {
        builder.buildConsume(by: consumer)
      } else {
        throw Unsupported("\(astAtom.ast._patternBase)")
      }
    }
  }

  mutating func emitQuotedLiteral(_ s: String) {
    guard options.semanticLevel == .graphemeCluster else {
      for char in s {
        for scalar in char.unicodeScalars {
          emitMatchScalar(scalar)
        }
      }
      return
    }

    // Fast path for eliding boundary checks for an all ascii quoted literal
    if optimizationsEnabled && s.allSatisfy(\.isASCII) && !s.isEmpty {
      let lastIdx = s.unicodeScalars.indices.last!
      for idx in s.unicodeScalars.indices {
        let boundaryCheck = idx == lastIdx
        let scalar = s.unicodeScalars[idx]
        if options.isCaseInsensitive && scalar.properties.isCased {
          builder.buildMatchScalarCaseInsensitive(scalar, boundaryCheck: boundaryCheck)
        } else {
          builder.buildMatchScalar(scalar, boundaryCheck: boundaryCheck)
        }
      }
      return
    }

    for c in s { emitCharacter(c) }
  }

  mutating func emitBackreference(
    _ ref: AST.Reference
  ) throws {
    if ref.recursesWholePattern {
      // TODO: A recursive call isn't a backreference, but
      // we could in theory match the whole match so far...
      throw Unsupported("Backreference kind: \(ref)")
    }

    switch ref.kind {
    case .absolute(let n):
      guard let i = n.value else {
        throw Unreachable("Expected a value")
      }
      builder.buildBackreference(
        .init(i), isScalarMode: options.semanticLevel == .unicodeScalar)
    case .named(let name):
      try builder.buildNamedReference(
        name, isScalarMode: options.semanticLevel == .unicodeScalar)
    case .relative:
      throw Unsupported("Backreference kind: \(ref)")
    }
  }

  mutating func emitAssertion(
    _ kind: DSLTree.Atom.Assertion
  ) throws {
    if kind == .resetStartOfMatch {
      throw Unsupported(#"\K (reset/keep assertion)"#)
    }
    builder.buildAssert(
      by: kind,
      options.anchorsMatchNewlines,
      options.usesSimpleUnicodeBoundaries,
      options.usesASCIIWord,
      options.semanticLevel)
  }

  mutating func emitCharacterClass(_ cc: DSLTree.Atom.CharacterClass) {
    builder.buildMatchBuiltin(model: cc.asRuntimeModel(options))
  }

  mutating func emitMatchScalar(_ s: UnicodeScalar) {
    assert(options.semanticLevel == .unicodeScalar)
    if options.isCaseInsensitive && s.properties.isCased {
      builder.buildMatchScalarCaseInsensitive(s, boundaryCheck: false)
    } else {
      builder.buildMatchScalar(s, boundaryCheck: false)
    }
  }
  
  mutating func emitCharacter(_ c: Character) {
    // Unicode scalar mode matches the specific scalars that comprise a character
    if options.semanticLevel == .unicodeScalar {
      for scalar in c.unicodeScalars {
        emitMatchScalar(scalar)
      }
      return
    }
    
    if options.isCaseInsensitive && c.isCased {
      if optimizationsEnabled && c.isASCII {
        // c.isCased ensures that c is not CR-LF,
        // so we know that c is a single scalar
        assert(c.unicodeScalars.count == 1)
        builder.buildMatchScalarCaseInsensitive(
          c.unicodeScalars.last!,
          boundaryCheck: true)
      } else {
        builder.buildMatch(c, isCaseInsensitive: true)
      }
      return
    }
    
    if optimizationsEnabled && c.isASCII {
      let lastIdx = c.unicodeScalars.indices.last!
      for idx in c.unicodeScalars.indices {
        builder.buildMatchScalar(c.unicodeScalars[idx], boundaryCheck: idx == lastIdx)
      }
      return
    }
      
    builder.buildMatch(c, isCaseInsensitive: false)
  }

  mutating func emitAny() {
    switch options.semanticLevel {
    case .graphemeCluster:
      builder.buildAdvance(1)
    case .unicodeScalar:
      builder.buildAdvanceUnicodeScalar(1)
    }
  }

  mutating func emitAnyNonNewline() {
    switch options.semanticLevel {
    case .graphemeCluster:
      builder.buildConsumeNonNewline()
    case .unicodeScalar:
      builder.buildConsumeScalarNonNewline()
    }
  }

  mutating func emitDot() throws {
    if options.dotMatchesNewline {
      if options.usesNSRECompatibleDot {
        try emitAlternation([
          .atom(.characterClass(.newlineSequence)),
          .atom(.anyNonNewline)])
      } else {
        emitAny()
      }
    } else {
      emitAnyNonNewline()
    }
  }

  mutating func emitAlternation(
    _ children: [DSLTree.Node]
  ) throws {
    // Alternation: p0 | p1 | ... | pn
    //     save next_p1
    //     <code for p0>
    //     branch done
    //   next_p1:
    //     save next_p2
    //     <code for p1>
    //     branch done
    //   next_p2:
    //     save next_p...
    //     <code for p2>
    //     branch done
    //   ...
    //   next_pn:
    //     <code for pn>
    //   done:
    let done = builder.makeAddress()
    for component in children.dropLast() {
      let next = builder.makeAddress()
      builder.buildSave(next)
      try emitNode(component)
      builder.buildBranch(to: done)
      builder.label(next)
    }
    try emitNode(children.last!)
    builder.label(done)
  }

  mutating func emitConcatenationComponent(
    _ node: DSLTree.Node
  ) throws {
    // TODO: Should we do anything special since we can
    // be glueing sub-grapheme components together?
    try emitNode(node)
  }

  mutating func emitLookaround(
    _ kind: (forwards: Bool, positive: Bool),
    _ child: DSLTree.Node
  ) throws {
    guard kind.forwards else {
      throw Unsupported("backwards assertions")
    }

    let positive = kind.positive
    /*
      save(restoringAt: success)
      save(restoringAt: intercept)
      <sub-pattern>    // failure restores at intercept
      clearThrough(intercept) // remove intercept and any leftovers from <sub-pattern>
      <if negative>:
        clearSavePoint // remove success
      fail             // positive->success, negative propagates
    intercept:
      <if positive>:
        clearSavePoint // remove success
      fail             // positive propagates, negative->success
    success:
      ...
    */

    let intercept = builder.makeAddress()
    let success = builder.makeAddress()

    builder.buildSave(success)
    builder.buildSave(intercept)
    try emitNode(child)
    builder.buildClearThrough(intercept)
    if !positive {
      builder.buildClear()
    }
    builder.buildFail()

    builder.label(intercept)
    if positive {
      builder.buildClear()
    }
    builder.buildFail()

    builder.label(success)
  }

  mutating func emitAtomicNoncapturingGroup(
    _ child: DSLTree.Node
  ) throws {
    /*
      save(continuingAt: success)
      save(restoringAt: intercept)
      <sub-pattern>    // failure restores at intercept
      clearThrough(intercept) // remove intercept and any leftovers from <sub-pattern>
      fail             // ->success
    intercept:
      clearSavePoint   // remove success
      fail             // propagate failure
    success:
      ...
    */

    let intercept = builder.makeAddress()
    let success = builder.makeAddress()

    builder.buildSaveAddress(success)
    builder.buildSave(intercept)
    try emitNode(child)
    builder.buildClearThrough(intercept)
    builder.buildFail()

    builder.label(intercept)
    builder.buildClear()
    builder.buildFail()

    builder.label(success)
  }

  mutating func emitMatcher(
    _ matcher: @escaping _MatcherInterface
  ) -> ValueRegister {

    // TODO: Consider emitting consumer interface if
    // not captured. This may mean we should store
    // an existential instead of a closure...

    let matcher = builder.makeMatcherFunction { input, start, range in
      try matcher(input, start, range)
    }

    let valReg = builder.makeValueRegister()
    builder.buildMatcher(matcher, into: valReg)
    return valReg
  }

  mutating func emitNoncapturingGroup(
    _ kind: AST.Group.Kind,
    _ child: DSLTree.Node
  ) throws {
    assert(!kind.isCapturing)

    options.beginScope()
    defer { options.endScope() }

    if let lookaround = kind.lookaroundKind {
      try emitLookaround(lookaround, child)
      return
    }

    switch kind {
    case .lookahead, .negativeLookahead,
        .lookbehind, .negativeLookbehind:
      throw Unreachable("TODO: reason")

    case .capture, .namedCapture, .balancedCapture:
      throw Unreachable("These should produce a capture node")

    case .changeMatchingOptions(let optionSequence):
      if !hasEmittedFirstMatchableAtom {
        builder.initialOptions.apply(optionSequence)
      }
      options.apply(optionSequence)
      try emitNode(child)
      
    case .atomicNonCapturing:
      try emitAtomicNoncapturingGroup(child)

    default:
      // FIXME: Other kinds...
      try emitNode(child)
    }
  }

  mutating func emitQuantification(
    _ amount: AST.Quantification.Amount,
    _ kind: DSLTree.QuantificationKind,
    _ child: DSLTree.Node
  ) throws {
    let updatedKind: AST.Quantification.Kind
    switch kind {
    case .explicit(let kind):
      updatedKind = kind.ast
    case .syntax(let kind):
      updatedKind = kind.ast.applying(options)
    case .default:
      updatedKind = options.defaultQuantificationKind
    }

    let (low, high) = amount.bounds
    guard let low = low else {
      throw Unreachable("Must have a lower bound")
    }
    switch (low, high) {
    case (_, 0):
      // TODO: Should error out earlier, maybe DSL and parser
      // has validation logic?
      return
    case let (n, m?) where n > m:
      // TODO: Should error out earlier, maybe DSL and parser
      // has validation logic?
      return

    case let (n, m) where m == nil || n <= m!:
      // Ok
      break
    default:
      throw Unreachable("TODO: reason")
    }

    // Compiler and/or parser should enforce these invariants
    // before we are called
    assert(high != 0)
    assert((0...(high ?? Int.max)).contains(low))

    let maxExtraTrips: Int?
    if let h = high {
      maxExtraTrips = h - low
    } else {
      maxExtraTrips = nil
    }
    let minTrips = low
    assert((maxExtraTrips ?? 1) >= 0)

    if tryEmitFastQuant(child, updatedKind, minTrips, maxExtraTrips) {
      return
    }

    // The below is a general algorithm for bounded and unbounded
    // quantification. It can be specialized when the min
    // is 0 or 1, or when extra trips is 1 or unbounded.
    //
    // Stuff inside `<` and `>` are decided at compile time,
    // while run-time values stored in registers start with a `%`
    _ = """
      min-trip-count control block:
        if %minTrips is zero:
          goto exit-policy control block
        else:
          decrement %minTrips and fallthrough

      loop-body:
        <if can't guarantee forward progress && maxExtraTrips = nil>:
          mov currentPosition %pos
        evaluate the subexpression
        <if can't guarantee forward progress && maxExtraTrips = nil>:
          if %pos is currentPosition:
            goto exit
        goto min-trip-count control block

      exit-policy control block:
        if %maxExtraTrips is zero:
          goto exit
        else:
          decrement %maxExtraTrips and fallthrough

        <if eager>:
          save exit and goto loop-body
        <if possessive>:
          ratchet and goto loop
        <if reluctant>:
          save loop-body and fallthrough (i.e. goto exit)

      exit
        ... the rest of the program ...
    """

    // Specialization based on `minTrips` for 0 or 1:
    _ = """
      min-trip-count control block:
        <if minTrips == 0>:
          goto exit-policy
        <if minTrips == 1>:
          /* fallthrough */

      loop-body:
        evaluate the subexpression
        <if minTrips <= 1>
          /* fallthrough */
    """

    // Specialization based on `maxExtraTrips` for 0 or unbounded
    _ = """
      exit-policy control block:
        <if maxExtraTrips == 0>:
          goto exit
        <if maxExtraTrips == .unbounded>:
          /* fallthrough */
    """

    /*
      NOTE: These specializations don't emit the optimal
      code layout (e.g. fallthrough vs goto), but that's better
      done later (not prematurely) and certainly better
      done by an optimizing compiler.

      NOTE: We're intentionally emitting essentially the same
      algorithm for all quantifications for now, for better
      testing and surfacing difficult bugs. We can specialize
      for other things, like `.*`, later.

      When it comes time for optimizing, we can also look into
      quantification instructions (e.g. reduce save-point traffic)
    */

    let minTripsControl = builder.makeAddress()
    let loopBody = builder.makeAddress()
    let exitPolicy = builder.makeAddress()
    let exit = builder.makeAddress()

    // We'll need registers if we're (non-trivially) bounded
    let minTripsReg: IntRegister?
    if minTrips > 1 {
      minTripsReg = builder.makeIntRegister(
        initialValue: minTrips)
    } else {
      minTripsReg = nil
    }

    let maxExtraTripsReg: IntRegister?
    if (maxExtraTrips ?? 0) > 0 {
      maxExtraTripsReg = builder.makeIntRegister(
        initialValue: maxExtraTrips!)
    } else {
      maxExtraTripsReg = nil
    }

    // Set up a dummy save point for possessive to update
    if updatedKind == .possessive {
      builder.pushEmptySavePoint()
    }

    // min-trip-count:
    //   condBranch(to: exitPolicy, ifZeroElseDecrement: %min)
    builder.label(minTripsControl)
    switch minTrips {
    case 0: builder.buildBranch(to: exitPolicy)
    case 1: break
    default:
      assert(minTripsReg != nil, "logic inconsistency")
      builder.buildCondBranch(
        to: exitPolicy, ifZeroElseDecrement: minTripsReg!)
    }

    // FIXME: Possessive needs a "dummy" save point to ratchet

    // loop:
    //   <subexpression>
    //   branch min-trip-count
    builder.label(loopBody)

    // if we aren't sure if the child node will have forward progress and
    // we have an unbounded quantification
    let startPosition: PositionRegister?
    let emitPositionChecking =
      (!optimizationsEnabled || !child.guaranteesForwardProgress) &&
      maxExtraTrips == nil

    if emitPositionChecking {
      startPosition = builder.makePositionRegister()
      builder.buildMoveCurrentPosition(into: startPosition!)
    } else {
      startPosition = nil
    }
    try emitNode(child)
    if emitPositionChecking {
      // in all quantifier cases, no matter what minTrips or maxExtraTrips is,
      // if we have a successful non-advancing match, branch to exit because it
      // can match an arbitrary number of times
      builder.buildCondBranch(to: exit, ifSamePositionAs: startPosition!)
    }

    if minTrips <= 1 {
      // fallthrough
    } else {
      builder.buildBranch(to: minTripsControl)
    }

    // exit-policy:
    //   condBranch(to: exit, ifZeroElseDecrement: %maxExtraTrips)
    //   <eager: split(to: loop, saving: exit)>
    //   <possesive:
    //     clearSavePoint
    //     split(to: loop, saving: exit)>
    //   <reluctant: save(restoringAt: loop)
    builder.label(exitPolicy)
    switch maxExtraTrips {
    case nil: break
    case 0:   builder.buildBranch(to: exit)
    default:
      assert(maxExtraTripsReg != nil, "logic inconsistency")
      builder.buildCondBranch(
        to: exit, ifZeroElseDecrement: maxExtraTripsReg!)
    }

    switch updatedKind {
    case .eager:
      builder.buildSplit(to: loopBody, saving: exit)
    case .possessive:
      builder.buildClear()
      builder.buildSplit(to: loopBody, saving: exit)
    case .reluctant:
      builder.buildSave(loopBody)
      // FIXME: Is this re-entrant? That is would nested
      // quantification break if trying to restore to a prior
      // iteration because the register got overwritten?
      //
    }

    builder.label(exit)
  }

  /// Specialized quantification instruction for repetition of certain nodes in grapheme semantic mode
  /// Allowed nodes are:
  /// - single ascii scalar .char
  /// - ascii .customCharacterClass
  /// - single grapheme consumgin built in character classes
  /// - .any, .anyNonNewline, .dot
  mutating func tryEmitFastQuant(
    _ child: DSLTree.Node,
    _ kind: AST.Quantification.Kind,
    _ minTrips: Int,
    _ maxExtraTrips: Int?
  ) -> Bool {
    let isScalarSemantics = options.semanticLevel == .unicodeScalar
    guard optimizationsEnabled
            && minTrips <= QuantifyPayload.maxStorableTrips
<<<<<<< HEAD
            && extraTrips ?? 0 <= QuantifyPayload.maxStorableTrips
=======
            && maxExtraTrips ?? 0 <= QuantifyPayload.maxStorableTrips
>>>>>>> 4e742b41
            && kind != .reluctant else {
      return false
    }
    switch child {
    case .customCharacterClass(let ccc):
      // ascii only custom character class
      guard let bitset = ccc.asAsciiBitset(options) else {
        return false
      }
<<<<<<< HEAD
      builder.buildQuantify(bitset: bitset, kind, minTrips, extraTrips, isScalarSemantics: isScalarSemantics)
=======
      builder.buildQuantify(bitset: bitset, kind, minTrips, maxExtraTrips, isScalarSemantics: isScalarSemantics)
>>>>>>> 4e742b41

    case .atom(let atom):
      switch atom {
      case .char(let c):
        // Single scalar ascii value character
        guard let val = c._singleScalarAsciiValue else {
          return false
        }
<<<<<<< HEAD
        builder.buildQuantify(asciiChar: val, kind, minTrips, extraTrips, isScalarSemantics: isScalarSemantics)

      case .any:
        builder.buildQuantifyAny(
          matchesNewlines: true, kind, minTrips, extraTrips, isScalarSemantics: isScalarSemantics)
      case .anyNonNewline:
        builder.buildQuantifyAny(
          matchesNewlines: false, kind, minTrips, extraTrips, isScalarSemantics: isScalarSemantics)
      case .dot:
        builder.buildQuantifyAny(
          matchesNewlines: options.dotMatchesNewline, kind, minTrips, extraTrips, isScalarSemantics: isScalarSemantics)
=======
        builder.buildQuantify(asciiChar: val, kind, minTrips, maxExtraTrips, isScalarSemantics: isScalarSemantics)

      case .any:
        builder.buildQuantifyAny(
          matchesNewlines: true, kind, minTrips, maxExtraTrips, isScalarSemantics: isScalarSemantics)
      case .anyNonNewline:
        builder.buildQuantifyAny(
          matchesNewlines: false, kind, minTrips, maxExtraTrips, isScalarSemantics: isScalarSemantics)
      case .dot:
        builder.buildQuantifyAny(
          matchesNewlines: options.dotMatchesNewline, kind, minTrips, maxExtraTrips, isScalarSemantics: isScalarSemantics)
>>>>>>> 4e742b41

      case .characterClass(let cc):
        // Custom character class that consumes a single grapheme
        let model = cc.asRuntimeModel(options)
        builder.buildQuantify(
          model: model,
          kind,
          minTrips,
<<<<<<< HEAD
          extraTrips,
=======
          maxExtraTrips,
>>>>>>> 4e742b41
          isScalarSemantics: isScalarSemantics)
      default:
        return false
      }
    case .convertedRegexLiteral(let node, _):
      return tryEmitFastQuant(node, kind, minTrips, maxExtraTrips)
    case .nonCapturingGroup(let groupKind, let node):
      // .nonCapture nonCapturingGroups are ignored during compilation
      guard groupKind.ast == .nonCapture else {
        return false
      }
      return tryEmitFastQuant(node, kind, minTrips, maxExtraTrips)
    default:
      return false
    }
    return true
  }

  /// Coalesce any adjacent scalar members in a custom character class together.
  /// This is required in order to produce correct grapheme matching behavior.
  func coalescingCustomCharacterClassMembers(
    _ members: [DSLTree.CustomCharacterClass.Member]
  ) -> [DSLTree.CustomCharacterClass.Member] {
    struct Accumulator {
      /// A series of range operands. For example, in `[ab-cde-fg]`, this will
      /// contain the strings `["ab", "cde", "fg"]`. From there, the resulting
      /// ranges will be created.
      private var rangeOperands: [String] = [""]

      /// The current range operand.
      private var current: String {
        _read { yield rangeOperands[rangeOperands.count - 1] }
        _modify { yield &rangeOperands[rangeOperands.count - 1] }
      }

      /// Try to accumulate a character class member, returning `true` if
      /// successful, `false` otherwise.
      mutating func tryAccumulate(
        _ member: DSLTree.CustomCharacterClass.Member
      ) -> Bool {
        switch member {
        case .atom(let a):
          guard let c = a.literalCharacterValue else { return false }
          current.append(c)
          return true
        case .quotedLiteral(let str):
          current += str
          return true
        case let .range(lhs, rhs):
          guard let lhs = lhs.literalCharacterValue,
                let rhs = rhs.literalCharacterValue
          else { return false }
          current.append(lhs)
          rangeOperands.append(String(rhs))
          return true
        case .trivia:
          // Trivia can be completely ignored if we've already coalesced
          // something.
          return !current.isEmpty
        default:
          return false
        }
      }

      func finish() -> [DSLTree.CustomCharacterClass.Member] {
        if rangeOperands.count == 1 {
          // If we didn't have any additional range operands, this isn't a
          // range, we can just form a standard quoted literal.
          return [.quotedLiteral(current)]
        }
        var members = [DSLTree.CustomCharacterClass.Member]()

        // We have other range operands, splice them together. For N operands
        // we have N - 1 ranges.
        for (i, lhs) in rangeOperands.dropLast().enumerated() {
          let rhs = rangeOperands[i + 1]

          // If this is the first operand we only need to drop the last
          // character for its quoted members, otherwise this is both an LHS
          // and RHS of a range, and as such needs both sides trimmed.
          let leading = i == 0 ? lhs.dropLast() : lhs.dropFirst().dropLast()
          if !leading.isEmpty {
            members.append(.quotedLiteral(String(leading)))
          }
          members.append(.range(.char(lhs.last!), .char(rhs.first!)))
        }
        // We've handled everything except the quoted portion of the last
        // operand, add it now.
        let trailing = rangeOperands.last!.dropFirst()
        if !trailing.isEmpty {
          members.append(.quotedLiteral(String(trailing)))
        }
        return members
      }
    }
    return members
      .map { m -> DSLTree.CustomCharacterClass.Member in
        // First we need to recursively coalsce any child character classes.
        switch m {
        case .custom(let ccc):
          return .custom(coalescingCustomCharacterClass(ccc))
        case .intersection(let lhs, let rhs):
          return .intersection(
            coalescingCustomCharacterClass(lhs),
            coalescingCustomCharacterClass(rhs))
        case .subtraction(let lhs, let rhs):
          return .subtraction(
            coalescingCustomCharacterClass(lhs),
            coalescingCustomCharacterClass(rhs))
        case .symmetricDifference(let lhs, let rhs):
          return .symmetricDifference(
            coalescingCustomCharacterClass(lhs),
            coalescingCustomCharacterClass(rhs))
        case .atom, .range, .quotedLiteral, .trivia:
          return m
        }
      }
      .coalescing(with: Accumulator(), into: { $0.finish() }) { accum, member in
        accum.tryAccumulate(member)
      }
  }

  func coalescingCustomCharacterClass(
    _ ccc: DSLTree.CustomCharacterClass
  ) -> DSLTree.CustomCharacterClass {
    // This only needs to be done in grapheme semantic mode. In scalar semantic
    // mode, we don't want to coalesce any scalars into a grapheme. This
    // means that e.g `[e\u{301}-\u{302}]` remains a range between U+301 and
    // U+302.
    guard options.semanticLevel == .graphemeCluster else { return ccc }

    let members = coalescingCustomCharacterClassMembers(ccc.members)
    return .init(members: members, isInverted: ccc.isInverted)
  }

  mutating func emitCustomCharacterClass(
    _ ccc: DSLTree.CustomCharacterClass
  ) throws {
    // Before emitting a custom character class in grapheme semantic mode, we
    // need to coalesce together any adjacent characters and scalars, over which
    // we can perform grapheme breaking. This includes e.g range bounds for
    // `[e\u{301}-\u{302}]`.
    let ccc = coalescingCustomCharacterClass(ccc)
    if let asciiBitset = ccc.asAsciiBitset(options),
        optimizationsEnabled {
      if options.semanticLevel == .unicodeScalar {
        builder.buildScalarMatchAsciiBitset(asciiBitset)
      } else {
        builder.buildMatchAsciiBitset(asciiBitset)
      }
      return
    }
    let consumer = try ccc.generateConsumer(options)
    builder.buildConsume(by: consumer)
  }

  mutating func emitConcatenation(_ children: [DSLTree.Node]) throws {
    // Before emitting a concatenation, we need to flatten out any nested
    // concatenations, and coalesce any adjacent characters and scalars, forming
    // quoted literals of their contents, over which we can perform grapheme
    // breaking.
    func flatten(_ node: DSLTree.Node) -> [DSLTree.Node] {
      switch node {
      case .concatenation(let ch):
        return ch.flatMap(flatten)
      case .convertedRegexLiteral(let n, _), .ignoreCapturesInTypedOutput(let n):
        return flatten(n)
      default:
        return [node]
      }
    }
    let children = children
      .flatMap(flatten)
      .coalescing(with: "", into: DSLTree.Node.quotedLiteral) { str, node in
        switch node {
        case .atom(let a):
          guard let c = a.literalCharacterValue else { return false }
          str.append(c)
          return true
        case .quotedLiteral(let q):
          str += q
          return true
        case .trivia:
          // Trivia can be completely ignored if we've already coalesced
          // something.
          return !str.isEmpty
        default:
          return false
        }
      }
    for child in children {
      try emitConcatenationComponent(child)
    }
  }

  @discardableResult
  mutating func emitNode(_ node: DSLTree.Node) throws -> ValueRegister? {
    switch node {
      
    case let .orderedChoice(children):
      try emitAlternation(children)

    case let .concatenation(children):
      try emitConcatenation(children)

    case let .capture(name, refId, child, transform):
      options.beginScope()
      defer { options.endScope() }

      let cap = builder.makeCapture(id: refId, name: name)
      builder.buildBeginCapture(cap)
      let value = try emitNode(child)
      builder.buildEndCapture(cap)
      // If the child node produced a custom capture value, e.g. the result of
      // a matcher, this should override the captured substring.
      if let value {
        builder.buildMove(value, into: cap)
      }
      // If there's a capture transform, apply it now.
      if let transform = transform {
        let fn = builder.makeTransformFunction { input, cap in
          // If it's a substring capture with no custom value, apply the
          // transform directly to the substring to avoid existential traffic.
          //
          // FIXME: separate out this code path. This is fragile,
          // slow, and these are clearly different constructs
          if let range = cap.range, cap.value == nil {
            return try transform(input[range])
          }

          let value = constructExistentialOutputComponent(
             from: input,
             component: cap.deconstructed,
             optionalCount: 0)
          return try transform(value)
        }
        builder.buildTransformCapture(cap, fn)
      }

    case let .nonCapturingGroup(kind, child):
      try emitNoncapturingGroup(kind.ast, child)

    case let .ignoreCapturesInTypedOutput(child):
      try emitNode(child)
      
    case .conditional:
      throw Unsupported("Conditionals")

    case let .quantification(amt, kind, child):
      try emitQuantification(amt.ast, kind, child)

    case let .customCharacterClass(ccc):
      if ccc.containsDot {
        if !ccc.isInverted {
          try emitDot()
        } else {
          throw Unsupported("Inverted any")
        }
      } else {
        try emitCustomCharacterClass(ccc)
      }

    case let .atom(a):
      try emitAtom(a)

    case let .quotedLiteral(s):
      emitQuotedLiteral(s)

    case let .convertedRegexLiteral(n, _):
      return try emitNode(n)

    case .absentFunction:
      throw Unsupported("absent function")
    case .consumer:
      throw Unsupported("consumer")

    case let .matcher(_, f):
      return emitMatcher(f)

    case .characterPredicate:
      throw Unsupported("character predicates")

    case .trivia, .empty:
      return nil
    }
    return nil
  }
}

extension DSLTree.Node {
  var guaranteesForwardProgress: Bool {
    switch self {
    case .orderedChoice(let children):
      return children.allSatisfy { $0.guaranteesForwardProgress }
    case .concatenation(let children):
      return children.contains(where: { $0.guaranteesForwardProgress })
    case .capture(_, _, let node, _):
      return node.guaranteesForwardProgress
    case .nonCapturingGroup(let kind, let child):
      switch kind.ast {
      case .lookahead, .negativeLookahead, .lookbehind, .negativeLookbehind:
        return false
      default: return child.guaranteesForwardProgress
      }
    case .atom(let atom):
      switch atom {
      case .changeMatchingOptions, .assertion: return false
      // Captures may be nil so backreferences may be zero length matches
      case .backreference: return false
      default: return true
      }
    case .trivia, .empty:
      return false
    case .quotedLiteral(let string):
      return !string.isEmpty
    case .convertedRegexLiteral(let node, _):
      return node.guaranteesForwardProgress
    case .consumer, .matcher:
      // Allow zero width consumers and matchers
     return false
    case .customCharacterClass:
      return true
    case .quantification(let amount, _, let child):
      let (atLeast, _) = amount.ast.bounds
      return atLeast ?? 0 > 0 && child.guaranteesForwardProgress
    default: return false
    }
  }
}<|MERGE_RESOLUTION|>--- conflicted
+++ resolved
@@ -677,11 +677,7 @@
     let isScalarSemantics = options.semanticLevel == .unicodeScalar
     guard optimizationsEnabled
             && minTrips <= QuantifyPayload.maxStorableTrips
-<<<<<<< HEAD
-            && extraTrips ?? 0 <= QuantifyPayload.maxStorableTrips
-=======
             && maxExtraTrips ?? 0 <= QuantifyPayload.maxStorableTrips
->>>>>>> 4e742b41
             && kind != .reluctant else {
       return false
     }
@@ -691,11 +687,7 @@
       guard let bitset = ccc.asAsciiBitset(options) else {
         return false
       }
-<<<<<<< HEAD
-      builder.buildQuantify(bitset: bitset, kind, minTrips, extraTrips, isScalarSemantics: isScalarSemantics)
-=======
       builder.buildQuantify(bitset: bitset, kind, minTrips, maxExtraTrips, isScalarSemantics: isScalarSemantics)
->>>>>>> 4e742b41
 
     case .atom(let atom):
       switch atom {
@@ -704,19 +696,6 @@
         guard let val = c._singleScalarAsciiValue else {
           return false
         }
-<<<<<<< HEAD
-        builder.buildQuantify(asciiChar: val, kind, minTrips, extraTrips, isScalarSemantics: isScalarSemantics)
-
-      case .any:
-        builder.buildQuantifyAny(
-          matchesNewlines: true, kind, minTrips, extraTrips, isScalarSemantics: isScalarSemantics)
-      case .anyNonNewline:
-        builder.buildQuantifyAny(
-          matchesNewlines: false, kind, minTrips, extraTrips, isScalarSemantics: isScalarSemantics)
-      case .dot:
-        builder.buildQuantifyAny(
-          matchesNewlines: options.dotMatchesNewline, kind, minTrips, extraTrips, isScalarSemantics: isScalarSemantics)
-=======
         builder.buildQuantify(asciiChar: val, kind, minTrips, maxExtraTrips, isScalarSemantics: isScalarSemantics)
 
       case .any:
@@ -728,7 +707,6 @@
       case .dot:
         builder.buildQuantifyAny(
           matchesNewlines: options.dotMatchesNewline, kind, minTrips, maxExtraTrips, isScalarSemantics: isScalarSemantics)
->>>>>>> 4e742b41
 
       case .characterClass(let cc):
         // Custom character class that consumes a single grapheme
@@ -737,11 +715,7 @@
           model: model,
           kind,
           minTrips,
-<<<<<<< HEAD
-          extraTrips,
-=======
           maxExtraTrips,
->>>>>>> 4e742b41
           isScalarSemantics: isScalarSemantics)
       default:
         return false
