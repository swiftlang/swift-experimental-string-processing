import _RegexParser

extension Compiler {
  struct ByteCodeGen {
    var options: MatchingOptions
    var builder = Program.Builder()

    mutating func finish(
    ) throws -> Program {
      builder.buildAccept()
      return try builder.assemble()
    }
  }
}

extension Compiler.ByteCodeGen {
  mutating func emitAtom(_ a: DSLTree.Atom) throws {
    switch a {
    case .any:
      emitAny()

    case let .char(c):
      try emitCharacter(c)
      
    case let .scalar(s):
      try emitScalar(s)
      
    case let .assertion(kind):
      try emitAssertion(kind)

    case let .backreference(ref):
      try emitBackreference(ref)

    case let .symbolicReference(id):
      builder.buildUnresolvedReference(id: id)

    case let .unconverted(astAtom):
      if let consumer = try astAtom.generateConsumer(options) {
        builder.buildConsume(by: consumer)
      } else {
        throw Unsupported("\(astAtom._patternBase)")
      }
    }
  }

  mutating func emitBackreference(
    _ ref: AST.Reference
  ) throws {
    if ref.recursesWholePattern {
      // TODO: A recursive call isn't a backreference, but
      // we could in theory match the whole match so far...
      throw Unsupported("Backreference kind: \(ref)")
    }

    switch ref.kind {
    case .absolute(let i):
      // Backreferences number starting at 1
      builder.buildBackreference(.init(i-1))
    case .relative, .named:
      throw Unsupported("Backreference kind: \(ref)")
    }
  }

  mutating func emitAssertion(
    _ kind: AST.Atom.AssertionKind
  ) throws {
    // FIXME: Depends on API model we have... We may want to
    // think through some of these with API interactions in mind
    //
    // This might break how we use `bounds` for both slicing
    // and things like `firstIndex`, that is `firstIndex` may
    // need to supply both a slice bounds and a per-search bounds.
    switch kind {
    case .startOfSubject:
      builder.buildAssert { (input, pos, bounds) in
        pos == input.startIndex
      }

    case .endOfSubjectBeforeNewline:
      builder.buildAssert { (input, pos, bounds) in
        if pos == input.endIndex { return true }
        return input.index(after: pos) == input.endIndex
         && input[pos].isNewline
      }

    case .endOfSubject:
      builder.buildAssert { (input, pos, bounds) in
        pos == input.endIndex
      }

    case .resetStartOfMatch:
      // FIXME: Figure out how to communicate this out
      throw Unsupported(#"\K (reset/keep assertion)"#)

    case .firstMatchingPositionInSubject:
      // TODO: We can probably build a nice model with API here
      builder.buildAssert { (input, pos, bounds) in
        pos == bounds.lowerBound
      }

    case .textSegment:
      builder.buildAssert { (input, pos, _) in
        // FIXME: Grapheme or word based on options
        input.isOnGraphemeClusterBoundary(pos)
      }

    case .notTextSegment:
      builder.buildAssert { (input, pos, _) in
        // FIXME: Grapheme or word based on options
        !input.isOnGraphemeClusterBoundary(pos)
      }

    case .startOfLine:
      if options.anchorsMatchNewlines {
        builder.buildAssert { (input, pos, bounds) in
          pos == input.startIndex || input[input.index(before: pos)].isNewline
        }
      } else {
        builder.buildAssert { (input, pos, bounds) in
          pos == input.startIndex
        }
      }
      
    case .endOfLine:
      if options.anchorsMatchNewlines {
        builder.buildAssert { (input, pos, bounds) in
          pos == input.endIndex || input[pos].isNewline
        }
      } else {
        builder.buildAssert { (input, pos, bounds) in
          pos == input.endIndex
        }
      }

    case .wordBoundary:
      // TODO: May want to consider Unicode level
      builder.buildAssert { [options] (input, pos, bounds) in
        // TODO: How should we handle bounds?
<<<<<<< HEAD
        _CharacterClassModel.word.isBoundary(
          input, at: pos, bounds: bounds)
=======
        CharacterClass.word.isBoundary(
          input, at: pos, bounds: bounds, with: options)
>>>>>>> 3b77fe44
      }

    case .notWordBoundary:
      // TODO: May want to consider Unicode level
      builder.buildAssert { [options] (input, pos, bounds) in
        // TODO: How should we handle bounds?
<<<<<<< HEAD
        !_CharacterClassModel.word.isBoundary(
          input, at: pos, bounds: bounds)
=======
        !CharacterClass.word.isBoundary(
          input, at: pos, bounds: bounds, with: options)
>>>>>>> 3b77fe44
      }
    }
  }
  
  mutating func emitScalar(_ s: UnicodeScalar) throws {
    // TODO: Native instruction buildMatchScalar(s)
    if options.isCaseInsensitive {
      // TODO: e.g. buildCaseInsensitiveMatchScalar(s)
      builder.buildConsume(by: consumeScalar {
        $0.properties.lowercaseMapping == s.properties.lowercaseMapping
      })
    } else {
      builder.buildConsume(by: consumeScalar {
        $0 == s
      })
    }
  }
  
  mutating func emitCharacter(_ c: Character) throws {
    // FIXME: Does semantic level matter?
    if options.isCaseInsensitive && c.isCased {
      // TODO: buildCaseInsensitiveMatch(c) or buildMatch(c, caseInsensitive: true)
      builder.buildConsume { input, bounds in
        let inputChar = input[bounds.lowerBound].lowercased()
        let matchChar = c.lowercased()
        return inputChar == matchChar
          ? input.index(after: bounds.lowerBound)
          : nil
      }
    } else {
      builder.buildMatch(c)
    }
  }

  mutating func emitAny() {
    switch (options.semanticLevel, options.dotMatchesNewline) {
    case (.graphemeCluster, true):
      builder.buildAdvance(1)
    case (.graphemeCluster, false):
      builder.buildConsume { input, bounds in
        input[bounds.lowerBound].isNewline
        ? nil
        : input.index(after: bounds.lowerBound)
      }

    case (.unicodeScalar, true):
      // TODO: builder.buildAdvanceUnicodeScalar(1)
      builder.buildConsume { input, bounds in
        input.unicodeScalars.index(after: bounds.lowerBound)
      }
    case (.unicodeScalar, false):
      builder.buildConsume { input, bounds in
        input[bounds.lowerBound].isNewline
        ? nil
        : input.unicodeScalars.index(after: bounds.lowerBound)
      }
    }
  }

  mutating func emitAlternation(
    _ children: [DSLTree.Node]
  ) throws {
    // Alternation: p0 | p1 | ... | pn
    //     save next_p1
    //     <code for p0>
    //     branch done
    //   next_p1:
    //     save next_p2
    //     <code for p1>
    //     branch done
    //   next_p2:
    //     save next_p...
    //     <code for p2>
    //     branch done
    //   ...
    //   next_pn:
    //     <code for pn>
    //   done:
    let done = builder.makeAddress()
    for component in children.dropLast() {
      let next = builder.makeAddress()
      builder.buildSave(next)
      try emitNode(component)
      builder.buildBranch(to: done)
      builder.label(next)
    }
    try emitNode(children.last!)
    builder.label(done)
  }

  mutating func emitConcatenationComponent(
    _ node: DSLTree.Node
  ) throws {
    // TODO: Should we do anything special since we can
    // be glueing sub-grapheme components together?
    try emitNode(node)
  }

  mutating func emitLookaround(
    _ kind: (forwards: Bool, positive: Bool),
    _ child: DSLTree.Node
  ) throws {
    guard kind.forwards else {
      throw Unsupported("backwards assertions")
    }

    let positive = kind.positive
    /*
      save(restoringAt: success)
      save(restoringAt: intercept)
      <sub-pattern>    // failure restores at intercept
      clearSavePoint   // remove intercept
      <if negative>:
        clearSavePoint // remove success
      fail             // positive->success, negative propagates
    intercept:
      <if positive>:
        clearSavePoint // remove success
      fail             // positive propagates, negative->success
    success:
      ...
    */

    let intercept = builder.makeAddress()
    let success = builder.makeAddress()

    builder.buildSave(success)
    builder.buildSave(intercept)
    try emitNode(child)
    builder.buildClear()
    if !positive {
      builder.buildClear()
    }
    builder.buildFail()

    builder.label(intercept)
    if positive {
      builder.buildClear()
    }
    builder.buildFail()

    builder.label(success)
  }

  mutating func emitMatcher(
    _ matcher: @escaping _MatcherInterface,
    into capture: CaptureRegister? = nil
  ) {

    // TODO: Consider emitting consumer interface if
    // not captured. This may mean we should store
    // an existential instead of a closure...

    let matcher = builder.makeMatcherFunction(matcher)

    let valReg = builder.makeValueRegister()
    builder.buildMatcher(matcher, into: valReg)

    // TODO: Instruction to store directly
    if let cap = capture {
      builder.buildMove(valReg, into: cap)
    }
  }

  mutating func emitTransform(
    _ t: CaptureTransform,
    _ child: DSLTree.Node,
    into cap: CaptureRegister
  ) throws {
    let transform = builder.makeTransformFunction {
      input, range in
      t(input[range])
    }
    builder.buildBeginCapture(cap)
    try emitNode(child)
    builder.buildEndCapture(cap)
    builder.buildTransformCapture(cap, transform)
  }

  mutating func emitNoncapturingGroup(
    _ kind: AST.Group.Kind,
    _ child: DSLTree.Node
  ) throws {
    assert(!kind.isCapturing)

    options.beginScope()
    defer { options.endScope() }

    if let lookaround = kind.lookaroundKind {
      try emitLookaround(lookaround, child)
      return
    }

    switch kind {
    case .lookahead, .negativeLookahead,
        .lookbehind, .negativeLookbehind:
      throw Unreachable("TODO: reason")

    case .capture, .namedCapture, .balancedCapture:
      throw Unreachable("These should produce a capture node")

    case .changeMatchingOptions(let optionSequence, _):
      options.apply(optionSequence)
      try emitNode(child)

    default:
      // FIXME: Other kinds...
      try emitNode(child)
    }
  }

  mutating func emitQuantification(
    _ amount: AST.Quantification.Amount,
    _ kind: AST.Quantification.Kind,
    _ child: DSLTree.Node
  ) throws {
    let kind = kind.applying(options)

    let (low, high) = amount.bounds
    switch (low, high) {
    case (_, 0):
      // TODO: Should error out earlier, maybe DSL and parser
      // has validation logic?
      return
    case let (n, m?) where n > m:
      // TODO: Should error out earlier, maybe DSL and parser
      // has validation logic?
      return

    case let (n, m) where m == nil || n <= m!:
      // Ok
      break
    default:
      throw Unreachable("TODO: reason")
    }

    // Compiler and/or parser should enforce these invariants
    // before we are called
    assert(high != 0)
    assert((0...(high ?? Int.max)).contains(low))

    let extraTrips: Int?
    if let h = high {
      extraTrips = h - low
    } else {
      extraTrips = nil
    }
    let minTrips = low
    assert((extraTrips ?? 1) >= 0)

    // The below is a general algorithm for bounded and unbounded
    // quantification. It can be specialized when the min
    // is 0 or 1, or when extra trips is 1 or unbounded.
    //
    // Stuff inside `<` and `>` are decided at compile time,
    // while run-time values stored in registers start with a `%`
    _ = """
      min-trip-count control block:
        if %minTrips is zero:
          goto exit-policy control block
        else:
          decrement %minTrips and fallthrough

      loop-body:
        evaluate the subexpression
        goto min-trip-count control block

      exit-policy control block:
        if %extraTrips is zero:
          goto exit
        else:
          decrement %extraTrips and fallthrough

        <if eager>:
          save exit and goto loop-body
        <if possessive>:
          ratchet and goto loop
        <if reluctant>:
          save loop-body and fallthrough (i.e. goto exit)

      exit
        ... the rest of the program ...
    """

    // Specialization based on `minTrips` for 0 or 1:
    _ = """
      min-trip-count control block:
        <if minTrips == 0>:
          goto exit-policy
        <if minTrips == 1>:
          /* fallthrough */

      loop-body:
        evaluate the subexpression
        <if minTrips <= 1>
          /* fallthrough */
    """

    // Specialization based on `extraTrips` for 0 or unbounded
    _ = """
      exit-policy control block:
        <if extraTrips == 0>:
          goto exit
        <if extraTrips == .unbounded>:
          /* fallthrough */
    """

    /*
      NOTE: These specializations don't emit the optimal
      code layout (e.g. fallthrough vs goto), but that's better
      done later (not prematurely) and certainly better
      done by an optimizing compiler.

      NOTE: We're intentionally emitting essentially the same
      algorithm for all quantifications for now, for better
      testing and surfacing difficult bugs. We can specialize
      for other things, like `.*`, later.

      When it comes time for optimizing, we can also look into
      quantification instructions (e.g. reduce save-point traffic)
    */

    let minTripsControl = builder.makeAddress()
    let loopBody = builder.makeAddress()
    let exitPolicy = builder.makeAddress()
    let exit = builder.makeAddress()

    // We'll need registers if we're (non-trivially) bounded
    let minTripsReg: IntRegister?
    if minTrips > 1 {
      minTripsReg = builder.makeIntRegister(
        initialValue: minTrips)
    } else {
      minTripsReg = nil
    }

    let extraTripsReg: IntRegister?
    if (extraTrips ?? 0) > 0 {
      extraTripsReg = builder.makeIntRegister(
        initialValue: extraTrips!)
    } else {
      extraTripsReg = nil
    }

    // Set up a dummy save point for possessive to update
    if kind == .possessive {
      builder.pushEmptySavePoint()
    }

    // min-trip-count:
    //   condBranch(to: exitPolicy, ifZeroElseDecrement: %min)
    builder.label(minTripsControl)
    switch minTrips {
    case 0: builder.buildBranch(to: exitPolicy)
    case 1: break
    default:
      assert(minTripsReg != nil, "logic inconsistency")
      builder.buildCondBranch(
        to: exitPolicy, ifZeroElseDecrement: minTripsReg!)
    }

    // FIXME: Possessive needs a "dummy" save point to ratchet

    // loop:
    //   <subexpression>
    //   branch min-trip-count
    builder.label(loopBody)
    try emitNode(child)
    if minTrips <= 1 {
      // fallthrough
    } else {
      builder.buildBranch(to: minTripsControl)
    }

    // exit-policy:
    //   condBranch(to: exit, ifZeroElseDecrement: %extraTrips)
    //   <eager: split(to: loop, saving: exit)>
    //   <possesive:
    //     clearSavePoint
    //     split(to: loop, saving: exit)>
    //   <reluctant: save(restoringAt: loop)
    builder.label(exitPolicy)
    switch extraTrips {
    case nil: break
    case 0:   builder.buildBranch(to: exit)
    default:
      assert(extraTripsReg != nil, "logic inconsistency")
      builder.buildCondBranch(
        to: exit, ifZeroElseDecrement: extraTripsReg!)
    }

    switch kind {
    case .eager:
      builder.buildSplit(to: loopBody, saving: exit)
    case .possessive:
      builder.buildClear()
      builder.buildSplit(to: loopBody, saving: exit)
    case .reluctant:
      builder.buildSave(loopBody)
      // FIXME: Is this re-entrant? That is would nested
      // quantification break if trying to restore to a prior
      // iteration because the register got overwritten?
      //
    }

    builder.label(exit)
  }

  mutating func emitCustomCharacterClass(
    _ ccc: DSLTree.CustomCharacterClass
  ) throws {
    let consumer = try ccc.generateConsumer(options)
    builder.buildConsume(by: consumer)
  }

  mutating func emitNode(_ node: DSLTree.Node) throws {
    switch node {
      
    case let .orderedChoice(children):
      try emitAlternation(children)

    case let .concatenation(children):
      for child in children {
        try emitConcatenationComponent(child)
      }

    case let .capture(_, refId, child):
      let cap = builder.makeCapture(id: refId)
      switch child {
      case let .matcher(_, m):
        emitMatcher(m, into: cap)
      case let .transform(t, child):
        try emitTransform(t, child, into: cap)
      default:
        builder.buildBeginCapture(cap)
        try emitNode(child)
        builder.buildEndCapture(cap)
      }

    case let .nonCapturingGroup(kind, child):
      try emitNoncapturingGroup(kind, child)

    case .conditional:
      throw Unsupported("Conditionals")

    case let .quantification(amt, kind, child):
      try emitQuantification(amt, kind, child)

    case let .customCharacterClass(ccc):
      if ccc.containsAny {
        if !ccc.isInverted {
          emitAny()
        } else {
          throw Unsupported("Inverted any")
        }
      } else {
        try emitCustomCharacterClass(ccc)
      }

    case let .atom(a):
      try emitAtom(a)

    case let .quotedLiteral(s):
      // TODO: Should this incorporate options?
      if options.isCaseInsensitive {
        // TODO: buildCaseInsensitiveMatchSequence(c) or alternative
        builder.buildConsume { input, bounds in
          var iterator = s.makeIterator()
          var currentIndex = bounds.lowerBound
          while let ch = iterator.next() {
            guard currentIndex < bounds.upperBound,
                  ch.lowercased() == input[currentIndex].lowercased()
            else { return nil }
            input.formIndex(after: &currentIndex)
          }
          return currentIndex
        }
      } else {
        builder.buildMatchSequence(s)
      }

    case let .regexLiteral(l):
      try emitNode(l.dslTreeNode)

    case let .convertedRegexLiteral(n, _):
      try emitNode(n)

    case .absentFunction:
      throw Unsupported("absent function")
    case .consumer:
      throw Unsupported("consumer")

    case let .matcher(_, f):
      emitMatcher(f)

    case .transform:
      throw Unreachable(
        "Transforms only directly inside captures")

    case .characterPredicate:
      throw Unsupported("character predicates")

    case .trivia, .empty:
      return
    }
  }
}
<|MERGE_RESOLUTION|>--- conflicted
+++ resolved
@@ -136,26 +136,16 @@
       // TODO: May want to consider Unicode level
       builder.buildAssert { [options] (input, pos, bounds) in
         // TODO: How should we handle bounds?
-<<<<<<< HEAD
         _CharacterClassModel.word.isBoundary(
-          input, at: pos, bounds: bounds)
-=======
-        CharacterClass.word.isBoundary(
           input, at: pos, bounds: bounds, with: options)
->>>>>>> 3b77fe44
       }
 
     case .notWordBoundary:
       // TODO: May want to consider Unicode level
       builder.buildAssert { [options] (input, pos, bounds) in
         // TODO: How should we handle bounds?
-<<<<<<< HEAD
         !_CharacterClassModel.word.isBoundary(
-          input, at: pos, bounds: bounds)
-=======
-        !CharacterClass.word.isBoundary(
           input, at: pos, bounds: bounds, with: options)
->>>>>>> 3b77fe44
       }
     }
   }
