--- conflicted
+++ resolved
@@ -681,8 +681,6 @@
 
 /// Parses a given regex string with delimiters, inferring the syntax options
 /// from the delimiters used.
-<<<<<<< HEAD
-=======
 public func parseWithDelimitersWithRecovery<S: StringProtocol>(
   _ regex: S
 ) -> AST where S.SubSequence == Substring {
@@ -693,7 +691,6 @@
 
 /// Parses a given regex string with delimiters, inferring the syntax options
 /// from the delimiters used.
->>>>>>> 4eb32338
 public func parseWithDelimiters<S: StringProtocol>(
   _ regex: S
 ) throws -> AST where S.SubSequence == Substring {
