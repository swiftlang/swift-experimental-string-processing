//===----------------------------------------------------------------------===//
//
// This source file is part of the Swift.org open source project
//
// Copyright (c) 2021-2022 Apple Inc. and the Swift project authors
// Licensed under Apache License v2.0 with Runtime Library Exception
//
// See https://swift.org/LICENSE.txt for license information
//
//===----------------------------------------------------------------------===//

@_implementationOnly import _RegexParser
@_spi(RegexBuilder) import _StringProcessing

@available(SwiftStdlib 5.7, *)
extension Regex {
  public init<Content: RegexComponent>(
    @RegexComponentBuilder _ content: () -> Content
  ) where Content.RegexOutput == Output {
    self = content().regex
  }
}

// A convenience protocol for builtin regex components that are initialized with
// a `DSLTree` node.
@available(SwiftStdlib 5.7, *)
internal protocol _BuiltinRegexComponent: RegexComponent {
  init(_ regex: Regex<RegexOutput>)
}

@available(SwiftStdlib 5.7, *)
extension _BuiltinRegexComponent {
  init(node: DSLTree.Node) {
    self.init(Regex(node: node))
  }
}

// MARK: - Primitive regex components

@available(SwiftStdlib 5.7, *)
extension String: RegexComponent {
  public typealias Output = Substring

  public var regex: Regex<Output> {
    .init(node: .quotedLiteral(self))
  }
}

@available(SwiftStdlib 5.7, *)
extension Substring: RegexComponent {
  public typealias Output = Substring

  public var regex: Regex<Output> {
    .init(node: .quotedLiteral(String(self)))
  }
}

@available(SwiftStdlib 5.7, *)
extension Character: RegexComponent {
  public typealias Output = Substring

  public var regex: Regex<Output> {
    .init(node: .atom(.char(self)))
  }
}

@available(SwiftStdlib 5.7, *)
extension UnicodeScalar: RegexComponent {
  public typealias Output = Substring

  public var regex: Regex<Output> {
    .init(node: .atom(.scalar(self)))
  }
}

// MARK: - Combinators

// MARK: Concatenation

// Note: Concatenation overloads are currently gyb'd.

// TODO: Variadic generics
// struct Concatenation<W0, C0..., R0: RegexComponent, W1, C1..., R1: RegexComponent>
// where R0.Match == (W0, C0...), R1.Match == (W1, C1...)
// {
//   typealias Match = (Substring, C0..., C1...)
//   let regex: Regex<Output>
//   init(_ first: R0, _ second: R1) {
//     regex = .init(concat(r0, r1))
//   }
// }

// MARK: Quantification

// Note: Quantifiers are currently gyb'd.

/// Specifies how much to attempt to match when using a quantifier.
@available(SwiftStdlib 5.7, *)
public struct QuantificationBehavior {
  internal enum Kind {
    case eagerly
    case reluctantly
    case possessively
  }

  var kind: Kind

  internal var astKind: DSLTree._AST.QuantificationKind {
    switch kind {
    case .eagerly: return .eager
    case .reluctantly: return .reluctant
    case .possessively: return .possessive
    }
  }
}

extension DSLTree.Node {
  /// Generates a DSLTree node for a repeated range of the given DSLTree node.
  /// Individual public API functions are in the generated Variadics.swift file.
  @available(SwiftStdlib 5.7, *)
  static func repeating(
    _ range: Range<Int>,
    _ behavior: QuantificationBehavior?,
    _ node: DSLTree.Node
  ) -> DSLTree.Node {
    // TODO: Throw these as errors
    assert(range.lowerBound >= 0, "Cannot specify a negative lower bound")
    assert(!range.isEmpty, "Cannot specify an empty range")
    
    let kind: DSLTree.QuantificationKind = behavior.map { .explicit($0.astKind) } ?? .default

    switch (range.lowerBound, range.upperBound) {
    case (0, Int.max): // 0...
      return .quantification(.zeroOrMore, kind, node)
    case (1, Int.max): // 1...
      return .quantification(.oneOrMore, kind, node)
    case _ where range.count == 1: // ..<1 or ...0 or any range with count == 1
      // Note: `behavior` is ignored in this case
<<<<<<< HEAD
      return .quantification(.exactly(range.lowerBound), .eager, node)
    case (0, _): // 0..<n or 0...n or ..<n or ...n
      return .quantification(.upToN(range.upperBound), behavior.astKind, node)
    case (_, Int.max): // n...
      return .quantification(.nOrMore(range.lowerBound), behavior.astKind, node)
    default: // any other range
      return .quantification(.range(range.lowerBound, range.upperBound), behavior.astKind, node)
=======
      return .quantification(.exactly(.init(faking: range.lowerBound)), .default, node)
    case (0, _): // 0..<n or 0...n or ..<n or ...n
      return .quantification(.upToN(.init(faking: range.upperBound)), kind, node)
    case (_, Int.max): // n...
      return .quantification(.nOrMore(.init(faking: range.lowerBound)), kind, node)
    default: // any other range
      return .quantification(.range(.init(faking: range.lowerBound), .init(faking: range.upperBound)), kind, node)
>>>>>>> 42641dab
    }
  }
}

@available(SwiftStdlib 5.7, *)
extension QuantificationBehavior {
  /// Match as much of the input string as possible, backtracking when
  /// necessary.
  public static var eagerly: QuantificationBehavior {
    .init(kind: .eagerly)
  }

  /// Match as little of the input string as possible, expanding the matched
  /// region as necessary to complete a match.
  public static var reluctantly: QuantificationBehavior {
    .init(kind: .reluctantly)
  }

  /// Match as much of the input string as possible, performing no backtracking.
  public static var possessively: QuantificationBehavior {
    .init(kind: .possessively)
  }
}

@available(SwiftStdlib 5.7, *)
public struct OneOrMore<Output>: _BuiltinRegexComponent {
  public var regex: Regex<Output>

  internal init(_ regex: Regex<Output>) {
    self.regex = regex
  }

  // Note: Public initializers and operators are currently gyb'd. See
  // Variadics.swift.
}

@available(SwiftStdlib 5.7, *)
public struct ZeroOrMore<Output>: _BuiltinRegexComponent {
  public var regex: Regex<Output>

  internal init(_ regex: Regex<Output>) {
    self.regex = regex
  }

  // Note: Public initializers and operators are currently gyb'd. See
  // Variadics.swift.
}

@available(SwiftStdlib 5.7, *)
public struct Optionally<Output>: _BuiltinRegexComponent {
  public var regex: Regex<Output>

  internal init(_ regex: Regex<Output>) {
    self.regex = regex
  }

  // Note: Public initializers and operators are currently gyb'd. See
  // Variadics.swift.
}

@available(SwiftStdlib 5.7, *)
public struct Repeat<Output>: _BuiltinRegexComponent {
  public var regex: Regex<Output>

  internal init(_ regex: Regex<Output>) {
    self.regex = regex
  }

  // Note: Public initializers and operators are currently gyb'd. See
  // Variadics.swift.
}

// MARK: Alternation

// TODO: Variadic generics
// @resultBuilder
// struct AlternationBuilder {
//   @_disfavoredOverload
//   func buildBlock<R: RegexComponent>(_ regex: R) -> R
//   func buildBlock<
//     R: RegexComponent, W0, C0...
//   >(
//     _ regex: R
//   ) -> R where R.Match == (W, C...)
// }

@available(SwiftStdlib 5.7, *)
@resultBuilder
public struct AlternationBuilder {
  @_disfavoredOverload
  public static func buildPartialBlock<R: RegexComponent>(
    first component: R
  ) -> ChoiceOf<R.RegexOutput> {
    .init(component.regex)
  }

  public static func buildExpression<R: RegexComponent>(_ regex: R) -> R {
    regex
  }

  public static func buildEither<R: RegexComponent>(first component: R) -> R {
    component
  }

  public static func buildEither<R: RegexComponent>(second component: R) -> R {
    component
  }
}

@available(SwiftStdlib 5.7, *)
public struct ChoiceOf<Output>: _BuiltinRegexComponent {
  public var regex: Regex<Output>

  internal init(_ regex: Regex<Output>) {
    self.regex = regex
  }

  public init(@AlternationBuilder _ builder: () -> Self) {
    self = builder()
  }
}

// MARK: - Capture

@available(SwiftStdlib 5.7, *)
public struct Capture<Output>: _BuiltinRegexComponent {
  public var regex: Regex<Output>

  internal init(_ regex: Regex<Output>) {
    self.regex = regex
  }

  // Note: Public initializers are currently gyb'd. See Variadics.swift.
}

@available(SwiftStdlib 5.7, *)
public struct TryCapture<Output>: _BuiltinRegexComponent {
  public var regex: Regex<Output>

  internal init(_ regex: Regex<Output>) {
    self.regex = regex
  }

  // Note: Public initializers are currently gyb'd. See Variadics.swift.
}

// MARK: - Groups

/// An atomic group, i.e. opens a local backtracking scope which, upon successful exit,
/// discards any remaining backtracking points from within the scope
@available(SwiftStdlib 5.7, *)
public struct Local<Output>: _BuiltinRegexComponent {
  public var regex: Regex<Output>

  internal init(_ regex: Regex<Output>) {
    self.regex = regex
  }
}

// MARK: - Backreference

@available(SwiftStdlib 5.7, *)
public struct Reference<Capture>: RegexComponent {
  let id = ReferenceID()

  public init(_ captureType: Capture.Type = Capture.self) {}

  public var regex: Regex<Capture> {
    .init(node: .atom(.symbolicReference(id)))
  }
}

@available(SwiftStdlib 5.7, *)
extension Regex.Match {
  public subscript<Capture>(_ reference: Reference<Capture>) -> Capture {
    self[reference.id]
  }
}<|MERGE_RESOLUTION|>--- conflicted
+++ resolved
@@ -136,23 +136,13 @@
       return .quantification(.oneOrMore, kind, node)
     case _ where range.count == 1: // ..<1 or ...0 or any range with count == 1
       // Note: `behavior` is ignored in this case
-<<<<<<< HEAD
-      return .quantification(.exactly(range.lowerBound), .eager, node)
+      return .quantification(.exactly(range.lowerBound), .default, node)
     case (0, _): // 0..<n or 0...n or ..<n or ...n
-      return .quantification(.upToN(range.upperBound), behavior.astKind, node)
+      return .quantification(.upToN(range.upperBound), kind, node)
     case (_, Int.max): // n...
-      return .quantification(.nOrMore(range.lowerBound), behavior.astKind, node)
+      return .quantification(.nOrMore(range.lowerBound), kind, node)
     default: // any other range
-      return .quantification(.range(range.lowerBound, range.upperBound), behavior.astKind, node)
-=======
-      return .quantification(.exactly(.init(faking: range.lowerBound)), .default, node)
-    case (0, _): // 0..<n or 0...n or ..<n or ...n
-      return .quantification(.upToN(.init(faking: range.upperBound)), kind, node)
-    case (_, Int.max): // n...
-      return .quantification(.nOrMore(.init(faking: range.lowerBound)), kind, node)
-    default: // any other range
-      return .quantification(.range(.init(faking: range.lowerBound), .init(faking: range.upperBound)), kind, node)
->>>>>>> 42641dab
+      return .quantification(.range(range.lowerBound, range.upperBound), kind, node)
     }
   }
 }
