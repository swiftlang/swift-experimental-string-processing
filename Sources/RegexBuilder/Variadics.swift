//===----------------------------------------------------------------------===//
//
// This source file is part of the Swift.org open source project
//
// Copyright (c) 2021-2022 Apple Inc. and the Swift project authors
// Licensed under Apache License v2.0 with Runtime Library Exception
//
// See https://swift.org/LICENSE.txt for license information
//
//===----------------------------------------------------------------------===//

// BEGIN AUTO-GENERATED CONTENT

@_spi(RegexBuilder) import _StringProcessing

@available(SwiftStdlib 5.7, *)
extension RegexComponentBuilder {
  @available(SwiftStdlib 5.7, *)
  public static func buildPartialBlock<W0, W1, C0, R0: RegexComponent, R1: RegexComponent>(
    accumulated: R0, next: R1
  ) -> Regex<(Substring, C0)>  where R0.RegexOutput == W0, R1.RegexOutput == (W1, C0) {
    .init(node: accumulated.regex.root.appending(next.regex.root))
  }
}
@available(SwiftStdlib 5.7, *)
extension RegexComponentBuilder {
  @available(SwiftStdlib 5.7, *)
  public static func buildPartialBlock<W0, W1, C0, C1, R0: RegexComponent, R1: RegexComponent>(
    accumulated: R0, next: R1
  ) -> Regex<(Substring, C0, C1)>  where R0.RegexOutput == W0, R1.RegexOutput == (W1, C0, C1) {
    .init(node: accumulated.regex.root.appending(next.regex.root))
  }
}
@available(SwiftStdlib 5.7, *)
extension RegexComponentBuilder {
  @available(SwiftStdlib 5.7, *)
  public static func buildPartialBlock<W0, W1, C0, C1, C2, R0: RegexComponent, R1: RegexComponent>(
    accumulated: R0, next: R1
  ) -> Regex<(Substring, C0, C1, C2)>  where R0.RegexOutput == W0, R1.RegexOutput == (W1, C0, C1, C2) {
    .init(node: accumulated.regex.root.appending(next.regex.root))
  }
}
@available(SwiftStdlib 5.7, *)
extension RegexComponentBuilder {
  @available(SwiftStdlib 5.7, *)
  public static func buildPartialBlock<W0, W1, C0, C1, C2, C3, R0: RegexComponent, R1: RegexComponent>(
    accumulated: R0, next: R1
  ) -> Regex<(Substring, C0, C1, C2, C3)>  where R0.RegexOutput == W0, R1.RegexOutput == (W1, C0, C1, C2, C3) {
    .init(node: accumulated.regex.root.appending(next.regex.root))
  }
}
@available(SwiftStdlib 5.7, *)
extension RegexComponentBuilder {
  @available(SwiftStdlib 5.7, *)
  public static func buildPartialBlock<W0, W1, C0, C1, C2, C3, C4, R0: RegexComponent, R1: RegexComponent>(
    accumulated: R0, next: R1
  ) -> Regex<(Substring, C0, C1, C2, C3, C4)>  where R0.RegexOutput == W0, R1.RegexOutput == (W1, C0, C1, C2, C3, C4) {
    .init(node: accumulated.regex.root.appending(next.regex.root))
  }
}
@available(SwiftStdlib 5.7, *)
extension RegexComponentBuilder {
  @available(SwiftStdlib 5.7, *)
  public static func buildPartialBlock<W0, W1, C0, C1, C2, C3, C4, C5, R0: RegexComponent, R1: RegexComponent>(
    accumulated: R0, next: R1
  ) -> Regex<(Substring, C0, C1, C2, C3, C4, C5)>  where R0.RegexOutput == W0, R1.RegexOutput == (W1, C0, C1, C2, C3, C4, C5) {
    .init(node: accumulated.regex.root.appending(next.regex.root))
  }
}
@available(SwiftStdlib 5.7, *)
extension RegexComponentBuilder {
  @available(SwiftStdlib 5.7, *)
  public static func buildPartialBlock<W0, W1, C0, C1, C2, C3, C4, C5, C6, R0: RegexComponent, R1: RegexComponent>(
    accumulated: R0, next: R1
  ) -> Regex<(Substring, C0, C1, C2, C3, C4, C5, C6)>  where R0.RegexOutput == W0, R1.RegexOutput == (W1, C0, C1, C2, C3, C4, C5, C6) {
    .init(node: accumulated.regex.root.appending(next.regex.root))
  }
}
@available(SwiftStdlib 5.7, *)
extension RegexComponentBuilder {
  @available(SwiftStdlib 5.7, *)
  public static func buildPartialBlock<W0, W1, C0, C1, C2, C3, C4, C5, C6, C7, R0: RegexComponent, R1: RegexComponent>(
    accumulated: R0, next: R1
  ) -> Regex<(Substring, C0, C1, C2, C3, C4, C5, C6, C7)>  where R0.RegexOutput == W0, R1.RegexOutput == (W1, C0, C1, C2, C3, C4, C5, C6, C7) {
    .init(node: accumulated.regex.root.appending(next.regex.root))
  }
}
@available(SwiftStdlib 5.7, *)
extension RegexComponentBuilder {
  @available(SwiftStdlib 5.7, *)
  public static func buildPartialBlock<W0, W1, C0, C1, C2, C3, C4, C5, C6, C7, C8, R0: RegexComponent, R1: RegexComponent>(
    accumulated: R0, next: R1
  ) -> Regex<(Substring, C0, C1, C2, C3, C4, C5, C6, C7, C8)>  where R0.RegexOutput == W0, R1.RegexOutput == (W1, C0, C1, C2, C3, C4, C5, C6, C7, C8) {
    .init(node: accumulated.regex.root.appending(next.regex.root))
  }
}
@available(SwiftStdlib 5.7, *)
extension RegexComponentBuilder {
  @available(SwiftStdlib 5.7, *)
  public static func buildPartialBlock<W0, W1, C0, C1, C2, C3, C4, C5, C6, C7, C8, C9, R0: RegexComponent, R1: RegexComponent>(
    accumulated: R0, next: R1
  ) -> Regex<(Substring, C0, C1, C2, C3, C4, C5, C6, C7, C8, C9)>  where R0.RegexOutput == W0, R1.RegexOutput == (W1, C0, C1, C2, C3, C4, C5, C6, C7, C8, C9) {
    .init(node: accumulated.regex.root.appending(next.regex.root))
  }
}
@available(SwiftStdlib 5.7, *)
extension RegexComponentBuilder {
  @available(SwiftStdlib 5.7, *)
  public static func buildPartialBlock<W0, W1, C0, C1, R0: RegexComponent, R1: RegexComponent>(
    accumulated: R0, next: R1
  ) -> Regex<(Substring, C0, C1)>  where R0.RegexOutput == (W0, C0), R1.RegexOutput == (W1, C1) {
    .init(node: accumulated.regex.root.appending(next.regex.root))
  }
}
@available(SwiftStdlib 5.7, *)
extension RegexComponentBuilder {
  @available(SwiftStdlib 5.7, *)
  public static func buildPartialBlock<W0, W1, C0, C1, C2, R0: RegexComponent, R1: RegexComponent>(
    accumulated: R0, next: R1
  ) -> Regex<(Substring, C0, C1, C2)>  where R0.RegexOutput == (W0, C0), R1.RegexOutput == (W1, C1, C2) {
    .init(node: accumulated.regex.root.appending(next.regex.root))
  }
}
@available(SwiftStdlib 5.7, *)
extension RegexComponentBuilder {
  @available(SwiftStdlib 5.7, *)
  public static func buildPartialBlock<W0, W1, C0, C1, C2, C3, R0: RegexComponent, R1: RegexComponent>(
    accumulated: R0, next: R1
  ) -> Regex<(Substring, C0, C1, C2, C3)>  where R0.RegexOutput == (W0, C0), R1.RegexOutput == (W1, C1, C2, C3) {
    .init(node: accumulated.regex.root.appending(next.regex.root))
  }
}
@available(SwiftStdlib 5.7, *)
extension RegexComponentBuilder {
  @available(SwiftStdlib 5.7, *)
  public static func buildPartialBlock<W0, W1, C0, C1, C2, C3, C4, R0: RegexComponent, R1: RegexComponent>(
    accumulated: R0, next: R1
  ) -> Regex<(Substring, C0, C1, C2, C3, C4)>  where R0.RegexOutput == (W0, C0), R1.RegexOutput == (W1, C1, C2, C3, C4) {
    .init(node: accumulated.regex.root.appending(next.regex.root))
  }
}
@available(SwiftStdlib 5.7, *)
extension RegexComponentBuilder {
  @available(SwiftStdlib 5.7, *)
  public static func buildPartialBlock<W0, W1, C0, C1, C2, C3, C4, C5, R0: RegexComponent, R1: RegexComponent>(
    accumulated: R0, next: R1
  ) -> Regex<(Substring, C0, C1, C2, C3, C4, C5)>  where R0.RegexOutput == (W0, C0), R1.RegexOutput == (W1, C1, C2, C3, C4, C5) {
    .init(node: accumulated.regex.root.appending(next.regex.root))
  }
}
@available(SwiftStdlib 5.7, *)
extension RegexComponentBuilder {
  @available(SwiftStdlib 5.7, *)
  public static func buildPartialBlock<W0, W1, C0, C1, C2, C3, C4, C5, C6, R0: RegexComponent, R1: RegexComponent>(
    accumulated: R0, next: R1
  ) -> Regex<(Substring, C0, C1, C2, C3, C4, C5, C6)>  where R0.RegexOutput == (W0, C0), R1.RegexOutput == (W1, C1, C2, C3, C4, C5, C6) {
    .init(node: accumulated.regex.root.appending(next.regex.root))
  }
}
@available(SwiftStdlib 5.7, *)
extension RegexComponentBuilder {
  @available(SwiftStdlib 5.7, *)
  public static func buildPartialBlock<W0, W1, C0, C1, C2, C3, C4, C5, C6, C7, R0: RegexComponent, R1: RegexComponent>(
    accumulated: R0, next: R1
  ) -> Regex<(Substring, C0, C1, C2, C3, C4, C5, C6, C7)>  where R0.RegexOutput == (W0, C0), R1.RegexOutput == (W1, C1, C2, C3, C4, C5, C6, C7) {
    .init(node: accumulated.regex.root.appending(next.regex.root))
  }
}
@available(SwiftStdlib 5.7, *)
extension RegexComponentBuilder {
  @available(SwiftStdlib 5.7, *)
  public static func buildPartialBlock<W0, W1, C0, C1, C2, C3, C4, C5, C6, C7, C8, R0: RegexComponent, R1: RegexComponent>(
    accumulated: R0, next: R1
  ) -> Regex<(Substring, C0, C1, C2, C3, C4, C5, C6, C7, C8)>  where R0.RegexOutput == (W0, C0), R1.RegexOutput == (W1, C1, C2, C3, C4, C5, C6, C7, C8) {
    .init(node: accumulated.regex.root.appending(next.regex.root))
  }
}
@available(SwiftStdlib 5.7, *)
extension RegexComponentBuilder {
  @available(SwiftStdlib 5.7, *)
  public static func buildPartialBlock<W0, W1, C0, C1, C2, C3, C4, C5, C6, C7, C8, C9, R0: RegexComponent, R1: RegexComponent>(
    accumulated: R0, next: R1
  ) -> Regex<(Substring, C0, C1, C2, C3, C4, C5, C6, C7, C8, C9)>  where R0.RegexOutput == (W0, C0), R1.RegexOutput == (W1, C1, C2, C3, C4, C5, C6, C7, C8, C9) {
    .init(node: accumulated.regex.root.appending(next.regex.root))
  }
}
@available(SwiftStdlib 5.7, *)
extension RegexComponentBuilder {
  @available(SwiftStdlib 5.7, *)
  public static func buildPartialBlock<W0, W1, C0, C1, C2, R0: RegexComponent, R1: RegexComponent>(
    accumulated: R0, next: R1
  ) -> Regex<(Substring, C0, C1, C2)>  where R0.RegexOutput == (W0, C0, C1), R1.RegexOutput == (W1, C2) {
    .init(node: accumulated.regex.root.appending(next.regex.root))
  }
}
@available(SwiftStdlib 5.7, *)
extension RegexComponentBuilder {
  @available(SwiftStdlib 5.7, *)
  public static func buildPartialBlock<W0, W1, C0, C1, C2, C3, R0: RegexComponent, R1: RegexComponent>(
    accumulated: R0, next: R1
  ) -> Regex<(Substring, C0, C1, C2, C3)>  where R0.RegexOutput == (W0, C0, C1), R1.RegexOutput == (W1, C2, C3) {
    .init(node: accumulated.regex.root.appending(next.regex.root))
  }
}
@available(SwiftStdlib 5.7, *)
extension RegexComponentBuilder {
  @available(SwiftStdlib 5.7, *)
  public static func buildPartialBlock<W0, W1, C0, C1, C2, C3, C4, R0: RegexComponent, R1: RegexComponent>(
    accumulated: R0, next: R1
  ) -> Regex<(Substring, C0, C1, C2, C3, C4)>  where R0.RegexOutput == (W0, C0, C1), R1.RegexOutput == (W1, C2, C3, C4) {
    .init(node: accumulated.regex.root.appending(next.regex.root))
  }
}
@available(SwiftStdlib 5.7, *)
extension RegexComponentBuilder {
  @available(SwiftStdlib 5.7, *)
  public static func buildPartialBlock<W0, W1, C0, C1, C2, C3, C4, C5, R0: RegexComponent, R1: RegexComponent>(
    accumulated: R0, next: R1
  ) -> Regex<(Substring, C0, C1, C2, C3, C4, C5)>  where R0.RegexOutput == (W0, C0, C1), R1.RegexOutput == (W1, C2, C3, C4, C5) {
    .init(node: accumulated.regex.root.appending(next.regex.root))
  }
}
@available(SwiftStdlib 5.7, *)
extension RegexComponentBuilder {
  @available(SwiftStdlib 5.7, *)
  public static func buildPartialBlock<W0, W1, C0, C1, C2, C3, C4, C5, C6, R0: RegexComponent, R1: RegexComponent>(
    accumulated: R0, next: R1
  ) -> Regex<(Substring, C0, C1, C2, C3, C4, C5, C6)>  where R0.RegexOutput == (W0, C0, C1), R1.RegexOutput == (W1, C2, C3, C4, C5, C6) {
    .init(node: accumulated.regex.root.appending(next.regex.root))
  }
}
@available(SwiftStdlib 5.7, *)
extension RegexComponentBuilder {
  @available(SwiftStdlib 5.7, *)
  public static func buildPartialBlock<W0, W1, C0, C1, C2, C3, C4, C5, C6, C7, R0: RegexComponent, R1: RegexComponent>(
    accumulated: R0, next: R1
  ) -> Regex<(Substring, C0, C1, C2, C3, C4, C5, C6, C7)>  where R0.RegexOutput == (W0, C0, C1), R1.RegexOutput == (W1, C2, C3, C4, C5, C6, C7) {
    .init(node: accumulated.regex.root.appending(next.regex.root))
  }
}
@available(SwiftStdlib 5.7, *)
extension RegexComponentBuilder {
  @available(SwiftStdlib 5.7, *)
  public static func buildPartialBlock<W0, W1, C0, C1, C2, C3, C4, C5, C6, C7, C8, R0: RegexComponent, R1: RegexComponent>(
    accumulated: R0, next: R1
  ) -> Regex<(Substring, C0, C1, C2, C3, C4, C5, C6, C7, C8)>  where R0.RegexOutput == (W0, C0, C1), R1.RegexOutput == (W1, C2, C3, C4, C5, C6, C7, C8) {
    .init(node: accumulated.regex.root.appending(next.regex.root))
  }
}
@available(SwiftStdlib 5.7, *)
extension RegexComponentBuilder {
  @available(SwiftStdlib 5.7, *)
  public static func buildPartialBlock<W0, W1, C0, C1, C2, C3, C4, C5, C6, C7, C8, C9, R0: RegexComponent, R1: RegexComponent>(
    accumulated: R0, next: R1
  ) -> Regex<(Substring, C0, C1, C2, C3, C4, C5, C6, C7, C8, C9)>  where R0.RegexOutput == (W0, C0, C1), R1.RegexOutput == (W1, C2, C3, C4, C5, C6, C7, C8, C9) {
    .init(node: accumulated.regex.root.appending(next.regex.root))
  }
}
@available(SwiftStdlib 5.7, *)
extension RegexComponentBuilder {
  @available(SwiftStdlib 5.7, *)
  public static func buildPartialBlock<W0, W1, C0, C1, C2, C3, R0: RegexComponent, R1: RegexComponent>(
    accumulated: R0, next: R1
  ) -> Regex<(Substring, C0, C1, C2, C3)>  where R0.RegexOutput == (W0, C0, C1, C2), R1.RegexOutput == (W1, C3) {
    .init(node: accumulated.regex.root.appending(next.regex.root))
  }
}
@available(SwiftStdlib 5.7, *)
extension RegexComponentBuilder {
  @available(SwiftStdlib 5.7, *)
  public static func buildPartialBlock<W0, W1, C0, C1, C2, C3, C4, R0: RegexComponent, R1: RegexComponent>(
    accumulated: R0, next: R1
  ) -> Regex<(Substring, C0, C1, C2, C3, C4)>  where R0.RegexOutput == (W0, C0, C1, C2), R1.RegexOutput == (W1, C3, C4) {
    .init(node: accumulated.regex.root.appending(next.regex.root))
  }
}
@available(SwiftStdlib 5.7, *)
extension RegexComponentBuilder {
  @available(SwiftStdlib 5.7, *)
  public static func buildPartialBlock<W0, W1, C0, C1, C2, C3, C4, C5, R0: RegexComponent, R1: RegexComponent>(
    accumulated: R0, next: R1
  ) -> Regex<(Substring, C0, C1, C2, C3, C4, C5)>  where R0.RegexOutput == (W0, C0, C1, C2), R1.RegexOutput == (W1, C3, C4, C5) {
    .init(node: accumulated.regex.root.appending(next.regex.root))
  }
}
@available(SwiftStdlib 5.7, *)
extension RegexComponentBuilder {
  @available(SwiftStdlib 5.7, *)
  public static func buildPartialBlock<W0, W1, C0, C1, C2, C3, C4, C5, C6, R0: RegexComponent, R1: RegexComponent>(
    accumulated: R0, next: R1
  ) -> Regex<(Substring, C0, C1, C2, C3, C4, C5, C6)>  where R0.RegexOutput == (W0, C0, C1, C2), R1.RegexOutput == (W1, C3, C4, C5, C6) {
    .init(node: accumulated.regex.root.appending(next.regex.root))
  }
}
@available(SwiftStdlib 5.7, *)
extension RegexComponentBuilder {
  @available(SwiftStdlib 5.7, *)
  public static func buildPartialBlock<W0, W1, C0, C1, C2, C3, C4, C5, C6, C7, R0: RegexComponent, R1: RegexComponent>(
    accumulated: R0, next: R1
  ) -> Regex<(Substring, C0, C1, C2, C3, C4, C5, C6, C7)>  where R0.RegexOutput == (W0, C0, C1, C2), R1.RegexOutput == (W1, C3, C4, C5, C6, C7) {
    .init(node: accumulated.regex.root.appending(next.regex.root))
  }
}
@available(SwiftStdlib 5.7, *)
extension RegexComponentBuilder {
  @available(SwiftStdlib 5.7, *)
  public static func buildPartialBlock<W0, W1, C0, C1, C2, C3, C4, C5, C6, C7, C8, R0: RegexComponent, R1: RegexComponent>(
    accumulated: R0, next: R1
  ) -> Regex<(Substring, C0, C1, C2, C3, C4, C5, C6, C7, C8)>  where R0.RegexOutput == (W0, C0, C1, C2), R1.RegexOutput == (W1, C3, C4, C5, C6, C7, C8) {
    .init(node: accumulated.regex.root.appending(next.regex.root))
  }
}
@available(SwiftStdlib 5.7, *)
extension RegexComponentBuilder {
  @available(SwiftStdlib 5.7, *)
  public static func buildPartialBlock<W0, W1, C0, C1, C2, C3, C4, C5, C6, C7, C8, C9, R0: RegexComponent, R1: RegexComponent>(
    accumulated: R0, next: R1
  ) -> Regex<(Substring, C0, C1, C2, C3, C4, C5, C6, C7, C8, C9)>  where R0.RegexOutput == (W0, C0, C1, C2), R1.RegexOutput == (W1, C3, C4, C5, C6, C7, C8, C9) {
    .init(node: accumulated.regex.root.appending(next.regex.root))
  }
}
@available(SwiftStdlib 5.7, *)
extension RegexComponentBuilder {
  @available(SwiftStdlib 5.7, *)
  public static func buildPartialBlock<W0, W1, C0, C1, C2, C3, C4, R0: RegexComponent, R1: RegexComponent>(
    accumulated: R0, next: R1
  ) -> Regex<(Substring, C0, C1, C2, C3, C4)>  where R0.RegexOutput == (W0, C0, C1, C2, C3), R1.RegexOutput == (W1, C4) {
    .init(node: accumulated.regex.root.appending(next.regex.root))
  }
}
@available(SwiftStdlib 5.7, *)
extension RegexComponentBuilder {
  @available(SwiftStdlib 5.7, *)
  public static func buildPartialBlock<W0, W1, C0, C1, C2, C3, C4, C5, R0: RegexComponent, R1: RegexComponent>(
    accumulated: R0, next: R1
  ) -> Regex<(Substring, C0, C1, C2, C3, C4, C5)>  where R0.RegexOutput == (W0, C0, C1, C2, C3), R1.RegexOutput == (W1, C4, C5) {
    .init(node: accumulated.regex.root.appending(next.regex.root))
  }
}
@available(SwiftStdlib 5.7, *)
extension RegexComponentBuilder {
  @available(SwiftStdlib 5.7, *)
  public static func buildPartialBlock<W0, W1, C0, C1, C2, C3, C4, C5, C6, R0: RegexComponent, R1: RegexComponent>(
    accumulated: R0, next: R1
  ) -> Regex<(Substring, C0, C1, C2, C3, C4, C5, C6)>  where R0.RegexOutput == (W0, C0, C1, C2, C3), R1.RegexOutput == (W1, C4, C5, C6) {
    .init(node: accumulated.regex.root.appending(next.regex.root))
  }
}
@available(SwiftStdlib 5.7, *)
extension RegexComponentBuilder {
  @available(SwiftStdlib 5.7, *)
  public static func buildPartialBlock<W0, W1, C0, C1, C2, C3, C4, C5, C6, C7, R0: RegexComponent, R1: RegexComponent>(
    accumulated: R0, next: R1
  ) -> Regex<(Substring, C0, C1, C2, C3, C4, C5, C6, C7)>  where R0.RegexOutput == (W0, C0, C1, C2, C3), R1.RegexOutput == (W1, C4, C5, C6, C7) {
    .init(node: accumulated.regex.root.appending(next.regex.root))
  }
}
@available(SwiftStdlib 5.7, *)
extension RegexComponentBuilder {
  @available(SwiftStdlib 5.7, *)
  public static func buildPartialBlock<W0, W1, C0, C1, C2, C3, C4, C5, C6, C7, C8, R0: RegexComponent, R1: RegexComponent>(
    accumulated: R0, next: R1
  ) -> Regex<(Substring, C0, C1, C2, C3, C4, C5, C6, C7, C8)>  where R0.RegexOutput == (W0, C0, C1, C2, C3), R1.RegexOutput == (W1, C4, C5, C6, C7, C8) {
    .init(node: accumulated.regex.root.appending(next.regex.root))
  }
}
@available(SwiftStdlib 5.7, *)
extension RegexComponentBuilder {
  @available(SwiftStdlib 5.7, *)
  public static func buildPartialBlock<W0, W1, C0, C1, C2, C3, C4, C5, C6, C7, C8, C9, R0: RegexComponent, R1: RegexComponent>(
    accumulated: R0, next: R1
  ) -> Regex<(Substring, C0, C1, C2, C3, C4, C5, C6, C7, C8, C9)>  where R0.RegexOutput == (W0, C0, C1, C2, C3), R1.RegexOutput == (W1, C4, C5, C6, C7, C8, C9) {
    .init(node: accumulated.regex.root.appending(next.regex.root))
  }
}
@available(SwiftStdlib 5.7, *)
extension RegexComponentBuilder {
  @available(SwiftStdlib 5.7, *)
  public static func buildPartialBlock<W0, W1, C0, C1, C2, C3, C4, C5, R0: RegexComponent, R1: RegexComponent>(
    accumulated: R0, next: R1
  ) -> Regex<(Substring, C0, C1, C2, C3, C4, C5)>  where R0.RegexOutput == (W0, C0, C1, C2, C3, C4), R1.RegexOutput == (W1, C5) {
    .init(node: accumulated.regex.root.appending(next.regex.root))
  }
}
@available(SwiftStdlib 5.7, *)
extension RegexComponentBuilder {
  @available(SwiftStdlib 5.7, *)
  public static func buildPartialBlock<W0, W1, C0, C1, C2, C3, C4, C5, C6, R0: RegexComponent, R1: RegexComponent>(
    accumulated: R0, next: R1
  ) -> Regex<(Substring, C0, C1, C2, C3, C4, C5, C6)>  where R0.RegexOutput == (W0, C0, C1, C2, C3, C4), R1.RegexOutput == (W1, C5, C6) {
    .init(node: accumulated.regex.root.appending(next.regex.root))
  }
}
@available(SwiftStdlib 5.7, *)
extension RegexComponentBuilder {
  @available(SwiftStdlib 5.7, *)
  public static func buildPartialBlock<W0, W1, C0, C1, C2, C3, C4, C5, C6, C7, R0: RegexComponent, R1: RegexComponent>(
    accumulated: R0, next: R1
  ) -> Regex<(Substring, C0, C1, C2, C3, C4, C5, C6, C7)>  where R0.RegexOutput == (W0, C0, C1, C2, C3, C4), R1.RegexOutput == (W1, C5, C6, C7) {
    .init(node: accumulated.regex.root.appending(next.regex.root))
  }
}
@available(SwiftStdlib 5.7, *)
extension RegexComponentBuilder {
  @available(SwiftStdlib 5.7, *)
  public static func buildPartialBlock<W0, W1, C0, C1, C2, C3, C4, C5, C6, C7, C8, R0: RegexComponent, R1: RegexComponent>(
    accumulated: R0, next: R1
  ) -> Regex<(Substring, C0, C1, C2, C3, C4, C5, C6, C7, C8)>  where R0.RegexOutput == (W0, C0, C1, C2, C3, C4), R1.RegexOutput == (W1, C5, C6, C7, C8) {
    .init(node: accumulated.regex.root.appending(next.regex.root))
  }
}
@available(SwiftStdlib 5.7, *)
extension RegexComponentBuilder {
  @available(SwiftStdlib 5.7, *)
  public static func buildPartialBlock<W0, W1, C0, C1, C2, C3, C4, C5, C6, C7, C8, C9, R0: RegexComponent, R1: RegexComponent>(
    accumulated: R0, next: R1
  ) -> Regex<(Substring, C0, C1, C2, C3, C4, C5, C6, C7, C8, C9)>  where R0.RegexOutput == (W0, C0, C1, C2, C3, C4), R1.RegexOutput == (W1, C5, C6, C7, C8, C9) {
    .init(node: accumulated.regex.root.appending(next.regex.root))
  }
}
@available(SwiftStdlib 5.7, *)
extension RegexComponentBuilder {
  @available(SwiftStdlib 5.7, *)
  public static func buildPartialBlock<W0, W1, C0, C1, C2, C3, C4, C5, C6, R0: RegexComponent, R1: RegexComponent>(
    accumulated: R0, next: R1
  ) -> Regex<(Substring, C0, C1, C2, C3, C4, C5, C6)>  where R0.RegexOutput == (W0, C0, C1, C2, C3, C4, C5), R1.RegexOutput == (W1, C6) {
    .init(node: accumulated.regex.root.appending(next.regex.root))
  }
}
@available(SwiftStdlib 5.7, *)
extension RegexComponentBuilder {
  @available(SwiftStdlib 5.7, *)
  public static func buildPartialBlock<W0, W1, C0, C1, C2, C3, C4, C5, C6, C7, R0: RegexComponent, R1: RegexComponent>(
    accumulated: R0, next: R1
  ) -> Regex<(Substring, C0, C1, C2, C3, C4, C5, C6, C7)>  where R0.RegexOutput == (W0, C0, C1, C2, C3, C4, C5), R1.RegexOutput == (W1, C6, C7) {
    .init(node: accumulated.regex.root.appending(next.regex.root))
  }
}
@available(SwiftStdlib 5.7, *)
extension RegexComponentBuilder {
  @available(SwiftStdlib 5.7, *)
  public static func buildPartialBlock<W0, W1, C0, C1, C2, C3, C4, C5, C6, C7, C8, R0: RegexComponent, R1: RegexComponent>(
    accumulated: R0, next: R1
  ) -> Regex<(Substring, C0, C1, C2, C3, C4, C5, C6, C7, C8)>  where R0.RegexOutput == (W0, C0, C1, C2, C3, C4, C5), R1.RegexOutput == (W1, C6, C7, C8) {
    .init(node: accumulated.regex.root.appending(next.regex.root))
  }
}
@available(SwiftStdlib 5.7, *)
extension RegexComponentBuilder {
  @available(SwiftStdlib 5.7, *)
  public static func buildPartialBlock<W0, W1, C0, C1, C2, C3, C4, C5, C6, C7, C8, C9, R0: RegexComponent, R1: RegexComponent>(
    accumulated: R0, next: R1
  ) -> Regex<(Substring, C0, C1, C2, C3, C4, C5, C6, C7, C8, C9)>  where R0.RegexOutput == (W0, C0, C1, C2, C3, C4, C5), R1.RegexOutput == (W1, C6, C7, C8, C9) {
    .init(node: accumulated.regex.root.appending(next.regex.root))
  }
}
@available(SwiftStdlib 5.7, *)
extension RegexComponentBuilder {
  @available(SwiftStdlib 5.7, *)
  public static func buildPartialBlock<W0, W1, C0, C1, C2, C3, C4, C5, C6, C7, R0: RegexComponent, R1: RegexComponent>(
    accumulated: R0, next: R1
  ) -> Regex<(Substring, C0, C1, C2, C3, C4, C5, C6, C7)>  where R0.RegexOutput == (W0, C0, C1, C2, C3, C4, C5, C6), R1.RegexOutput == (W1, C7) {
    .init(node: accumulated.regex.root.appending(next.regex.root))
  }
}
@available(SwiftStdlib 5.7, *)
extension RegexComponentBuilder {
  @available(SwiftStdlib 5.7, *)
  public static func buildPartialBlock<W0, W1, C0, C1, C2, C3, C4, C5, C6, C7, C8, R0: RegexComponent, R1: RegexComponent>(
    accumulated: R0, next: R1
  ) -> Regex<(Substring, C0, C1, C2, C3, C4, C5, C6, C7, C8)>  where R0.RegexOutput == (W0, C0, C1, C2, C3, C4, C5, C6), R1.RegexOutput == (W1, C7, C8) {
    .init(node: accumulated.regex.root.appending(next.regex.root))
  }
}
@available(SwiftStdlib 5.7, *)
extension RegexComponentBuilder {
  @available(SwiftStdlib 5.7, *)
  public static func buildPartialBlock<W0, W1, C0, C1, C2, C3, C4, C5, C6, C7, C8, C9, R0: RegexComponent, R1: RegexComponent>(
    accumulated: R0, next: R1
  ) -> Regex<(Substring, C0, C1, C2, C3, C4, C5, C6, C7, C8, C9)>  where R0.RegexOutput == (W0, C0, C1, C2, C3, C4, C5, C6), R1.RegexOutput == (W1, C7, C8, C9) {
    .init(node: accumulated.regex.root.appending(next.regex.root))
  }
}
@available(SwiftStdlib 5.7, *)
extension RegexComponentBuilder {
  @available(SwiftStdlib 5.7, *)
  public static func buildPartialBlock<W0, W1, C0, C1, C2, C3, C4, C5, C6, C7, C8, R0: RegexComponent, R1: RegexComponent>(
    accumulated: R0, next: R1
  ) -> Regex<(Substring, C0, C1, C2, C3, C4, C5, C6, C7, C8)>  where R0.RegexOutput == (W0, C0, C1, C2, C3, C4, C5, C6, C7), R1.RegexOutput == (W1, C8) {
    .init(node: accumulated.regex.root.appending(next.regex.root))
  }
}
@available(SwiftStdlib 5.7, *)
extension RegexComponentBuilder {
  @available(SwiftStdlib 5.7, *)
  public static func buildPartialBlock<W0, W1, C0, C1, C2, C3, C4, C5, C6, C7, C8, C9, R0: RegexComponent, R1: RegexComponent>(
    accumulated: R0, next: R1
  ) -> Regex<(Substring, C0, C1, C2, C3, C4, C5, C6, C7, C8, C9)>  where R0.RegexOutput == (W0, C0, C1, C2, C3, C4, C5, C6, C7), R1.RegexOutput == (W1, C8, C9) {
    .init(node: accumulated.regex.root.appending(next.regex.root))
  }
}
@available(SwiftStdlib 5.7, *)
extension RegexComponentBuilder {
  @available(SwiftStdlib 5.7, *)
  public static func buildPartialBlock<W0, W1, C0, C1, C2, C3, C4, C5, C6, C7, C8, C9, R0: RegexComponent, R1: RegexComponent>(
    accumulated: R0, next: R1
  ) -> Regex<(Substring, C0, C1, C2, C3, C4, C5, C6, C7, C8, C9)>  where R0.RegexOutput == (W0, C0, C1, C2, C3, C4, C5, C6, C7, C8), R1.RegexOutput == (W1, C9) {
    .init(node: accumulated.regex.root.appending(next.regex.root))
  }
}
@available(SwiftStdlib 5.7, *)
extension RegexComponentBuilder {
  @available(SwiftStdlib 5.7, *)
  public static func buildPartialBlock<W0, R0: RegexComponent, R1: RegexComponent>(
    accumulated: R0, next: R1
  ) -> Regex<Substring> where R0.RegexOutput == W0  {
    .init(node: accumulated.regex.root.appending(next.regex.root))
  }
}
@available(SwiftStdlib 5.7, *)
extension RegexComponentBuilder {
  @available(SwiftStdlib 5.7, *)
  public static func buildPartialBlock<W0, C0, R0: RegexComponent, R1: RegexComponent>(
    accumulated: R0, next: R1
  ) -> Regex<(Substring, C0)> where R0.RegexOutput == (W0, C0)  {
    .init(node: accumulated.regex.root.appending(next.regex.root))
  }
}
@available(SwiftStdlib 5.7, *)
extension RegexComponentBuilder {
  @available(SwiftStdlib 5.7, *)
  public static func buildPartialBlock<W0, C0, C1, R0: RegexComponent, R1: RegexComponent>(
    accumulated: R0, next: R1
  ) -> Regex<(Substring, C0, C1)> where R0.RegexOutput == (W0, C0, C1)  {
    .init(node: accumulated.regex.root.appending(next.regex.root))
  }
}
@available(SwiftStdlib 5.7, *)
extension RegexComponentBuilder {
  @available(SwiftStdlib 5.7, *)
  public static func buildPartialBlock<W0, C0, C1, C2, R0: RegexComponent, R1: RegexComponent>(
    accumulated: R0, next: R1
  ) -> Regex<(Substring, C0, C1, C2)> where R0.RegexOutput == (W0, C0, C1, C2)  {
    .init(node: accumulated.regex.root.appending(next.regex.root))
  }
}
@available(SwiftStdlib 5.7, *)
extension RegexComponentBuilder {
  @available(SwiftStdlib 5.7, *)
  public static func buildPartialBlock<W0, C0, C1, C2, C3, R0: RegexComponent, R1: RegexComponent>(
    accumulated: R0, next: R1
  ) -> Regex<(Substring, C0, C1, C2, C3)> where R0.RegexOutput == (W0, C0, C1, C2, C3)  {
    .init(node: accumulated.regex.root.appending(next.regex.root))
  }
}
@available(SwiftStdlib 5.7, *)
extension RegexComponentBuilder {
  @available(SwiftStdlib 5.7, *)
  public static func buildPartialBlock<W0, C0, C1, C2, C3, C4, R0: RegexComponent, R1: RegexComponent>(
    accumulated: R0, next: R1
  ) -> Regex<(Substring, C0, C1, C2, C3, C4)> where R0.RegexOutput == (W0, C0, C1, C2, C3, C4)  {
    .init(node: accumulated.regex.root.appending(next.regex.root))
  }
}
@available(SwiftStdlib 5.7, *)
extension RegexComponentBuilder {
  @available(SwiftStdlib 5.7, *)
  public static func buildPartialBlock<W0, C0, C1, C2, C3, C4, C5, R0: RegexComponent, R1: RegexComponent>(
    accumulated: R0, next: R1
  ) -> Regex<(Substring, C0, C1, C2, C3, C4, C5)> where R0.RegexOutput == (W0, C0, C1, C2, C3, C4, C5)  {
    .init(node: accumulated.regex.root.appending(next.regex.root))
  }
}
@available(SwiftStdlib 5.7, *)
extension RegexComponentBuilder {
  @available(SwiftStdlib 5.7, *)
  public static func buildPartialBlock<W0, C0, C1, C2, C3, C4, C5, C6, R0: RegexComponent, R1: RegexComponent>(
    accumulated: R0, next: R1
  ) -> Regex<(Substring, C0, C1, C2, C3, C4, C5, C6)> where R0.RegexOutput == (W0, C0, C1, C2, C3, C4, C5, C6)  {
    .init(node: accumulated.regex.root.appending(next.regex.root))
  }
}
@available(SwiftStdlib 5.7, *)
extension RegexComponentBuilder {
  @available(SwiftStdlib 5.7, *)
  public static func buildPartialBlock<W0, C0, C1, C2, C3, C4, C5, C6, C7, R0: RegexComponent, R1: RegexComponent>(
    accumulated: R0, next: R1
  ) -> Regex<(Substring, C0, C1, C2, C3, C4, C5, C6, C7)> where R0.RegexOutput == (W0, C0, C1, C2, C3, C4, C5, C6, C7)  {
    .init(node: accumulated.regex.root.appending(next.regex.root))
  }
}
@available(SwiftStdlib 5.7, *)
extension RegexComponentBuilder {
  @available(SwiftStdlib 5.7, *)
  public static func buildPartialBlock<W0, C0, C1, C2, C3, C4, C5, C6, C7, C8, R0: RegexComponent, R1: RegexComponent>(
    accumulated: R0, next: R1
  ) -> Regex<(Substring, C0, C1, C2, C3, C4, C5, C6, C7, C8)> where R0.RegexOutput == (W0, C0, C1, C2, C3, C4, C5, C6, C7, C8)  {
    .init(node: accumulated.regex.root.appending(next.regex.root))
  }
}
@available(SwiftStdlib 5.7, *)
extension RegexComponentBuilder {
  @available(SwiftStdlib 5.7, *)
  public static func buildPartialBlock<W0, C0, C1, C2, C3, C4, C5, C6, C7, C8, C9, R0: RegexComponent, R1: RegexComponent>(
    accumulated: R0, next: R1
  ) -> Regex<(Substring, C0, C1, C2, C3, C4, C5, C6, C7, C8, C9)> where R0.RegexOutput == (W0, C0, C1, C2, C3, C4, C5, C6, C7, C8, C9)  {
    .init(node: accumulated.regex.root.appending(next.regex.root))
  }
}


@available(SwiftStdlib 5.7, *)
extension Optionally {
  @available(SwiftStdlib 5.7, *)
  @_disfavoredOverload
  public init<Component: RegexComponent>(
    _ component: Component,
    _ behavior: QuantificationBehavior? = nil
  ) where RegexOutput == Substring {
    let kind: DSLTree.QuantificationKind = behavior.map { .explicit($0.astKind) } ?? .default
    self.init(node: .quantification(.zeroOrOne, kind, component.regex.root))
  }
}

@available(SwiftStdlib 5.7, *)
extension Optionally {
  @available(SwiftStdlib 5.7, *)
  @_disfavoredOverload
  public init<Component: RegexComponent>(
    _ behavior: QuantificationBehavior? = nil,
    @RegexComponentBuilder _ component: () -> Component
  ) where RegexOutput == Substring {
    let kind: DSLTree.QuantificationKind = behavior.map { .explicit($0.astKind) } ?? .default
    self.init(node: .quantification(.zeroOrOne, kind, component().regex.root))
  }
}

@available(SwiftStdlib 5.7, *)
extension RegexComponentBuilder {
  @available(SwiftStdlib 5.7, *)
  public static func buildLimitedAvailability<Component: RegexComponent>(
    _ component: Component
  ) -> Regex<Substring>  {
    .init(node: .quantification(.zeroOrOne, .default, component.regex.root))
  }
}
@available(SwiftStdlib 5.7, *)
extension ZeroOrMore {
  @available(SwiftStdlib 5.7, *)
  @_disfavoredOverload
  public init<Component: RegexComponent>(
    _ component: Component,
    _ behavior: QuantificationBehavior? = nil
  ) where RegexOutput == Substring {
    let kind: DSLTree.QuantificationKind = behavior.map { .explicit($0.astKind) } ?? .default
    self.init(node: .quantification(.zeroOrMore, kind, component.regex.root))
  }
}

@available(SwiftStdlib 5.7, *)
extension ZeroOrMore {
  @available(SwiftStdlib 5.7, *)
  @_disfavoredOverload
  public init<Component: RegexComponent>(
    _ behavior: QuantificationBehavior? = nil,
    @RegexComponentBuilder _ component: () -> Component
  ) where RegexOutput == Substring {
    let kind: DSLTree.QuantificationKind = behavior.map { .explicit($0.astKind) } ?? .default
    self.init(node: .quantification(.zeroOrMore, kind, component().regex.root))
  }
}


@available(SwiftStdlib 5.7, *)
extension OneOrMore {
  @available(SwiftStdlib 5.7, *)
  @_disfavoredOverload
  public init<Component: RegexComponent>(
    _ component: Component,
    _ behavior: QuantificationBehavior? = nil
  ) where RegexOutput == Substring {
    let kind: DSLTree.QuantificationKind = behavior.map { .explicit($0.astKind) } ?? .default
    self.init(node: .quantification(.oneOrMore, kind, component.regex.root))
  }
}

@available(SwiftStdlib 5.7, *)
extension OneOrMore {
  @available(SwiftStdlib 5.7, *)
  @_disfavoredOverload
  public init<Component: RegexComponent>(
    _ behavior: QuantificationBehavior? = nil,
    @RegexComponentBuilder _ component: () -> Component
  ) where RegexOutput == Substring {
    let kind: DSLTree.QuantificationKind = behavior.map { .explicit($0.astKind) } ?? .default
    self.init(node: .quantification(.oneOrMore, kind, component().regex.root))
  }
}


@available(SwiftStdlib 5.7, *)
extension Repeat {
  @available(SwiftStdlib 5.7, *)
  @_disfavoredOverload
  public init<Component: RegexComponent>(
    _ component: Component,
    count: Int
  ) where RegexOutput == Substring {
    assert(count > 0, "Must specify a positive count")
    // TODO: Emit a warning about `repeatMatch(count: 0)` or `repeatMatch(count: 1)`
<<<<<<< HEAD
    self.init(node: .quantification(.exactly(count), .eager, component.regex.root))
=======
    self.init(node: .quantification(.exactly(.init(faking: count)), .default, component.regex.root))
>>>>>>> 42641dab
  }

  @available(SwiftStdlib 5.7, *)
  @_disfavoredOverload
  public init<Component: RegexComponent>(
    count: Int,
    @RegexComponentBuilder _ component: () -> Component
  ) where RegexOutput == Substring {
    assert(count > 0, "Must specify a positive count")
    // TODO: Emit a warning about `repeatMatch(count: 0)` or `repeatMatch(count: 1)`
<<<<<<< HEAD
    self.init(node: .quantification(.exactly(count), .eager, component().regex.root))
=======
    self.init(node: .quantification(.exactly(.init(faking: count)), .default, component().regex.root))
>>>>>>> 42641dab
  }

  @available(SwiftStdlib 5.7, *)
  @_disfavoredOverload
  public init<Component: RegexComponent, R: RangeExpression>(
    _ component: Component,
    _ expression: R,
    _ behavior: QuantificationBehavior? = nil
  ) where RegexOutput == Substring, R.Bound == Int {
    self.init(node: .repeating(expression.relative(to: 0..<Int.max), behavior, component.regex.root))
  }

  @available(SwiftStdlib 5.7, *)
  @_disfavoredOverload
  public init<Component: RegexComponent, R: RangeExpression>(
    _ expression: R,
    _ behavior: QuantificationBehavior? = nil,
    @RegexComponentBuilder _ component: () -> Component
  ) where RegexOutput == Substring, R.Bound == Int {
    self.init(node: .repeating(expression.relative(to: 0..<Int.max), behavior, component().regex.root))
  }
}
@available(SwiftStdlib 5.7, *)
extension Optionally {
  @available(SwiftStdlib 5.7, *)
    public init<W, C0, Component: RegexComponent>(
    _ component: Component,
    _ behavior: QuantificationBehavior? = nil
  ) where RegexOutput == (Substring, C0?), Component.RegexOutput == (W, C0) {
    let kind: DSLTree.QuantificationKind = behavior.map { .explicit($0.astKind) } ?? .default
    self.init(node: .quantification(.zeroOrOne, kind, component.regex.root))
  }
}

@available(SwiftStdlib 5.7, *)
extension Optionally {
  @available(SwiftStdlib 5.7, *)
    public init<W, C0, Component: RegexComponent>(
    _ behavior: QuantificationBehavior? = nil,
    @RegexComponentBuilder _ component: () -> Component
  ) where RegexOutput == (Substring, C0?), Component.RegexOutput == (W, C0) {
    let kind: DSLTree.QuantificationKind = behavior.map { .explicit($0.astKind) } ?? .default
    self.init(node: .quantification(.zeroOrOne, kind, component().regex.root))
  }
}

@available(SwiftStdlib 5.7, *)
extension RegexComponentBuilder {
  @available(SwiftStdlib 5.7, *)
  public static func buildLimitedAvailability<W, C0, Component: RegexComponent>(
    _ component: Component
  ) -> Regex<(Substring, C0?)> where Component.RegexOutput == (W, C0) {
    .init(node: .quantification(.zeroOrOne, .default, component.regex.root))
  }
}
@available(SwiftStdlib 5.7, *)
extension ZeroOrMore {
  @available(SwiftStdlib 5.7, *)
    public init<W, C0, Component: RegexComponent>(
    _ component: Component,
    _ behavior: QuantificationBehavior? = nil
  ) where RegexOutput == (Substring, C0?), Component.RegexOutput == (W, C0) {
    let kind: DSLTree.QuantificationKind = behavior.map { .explicit($0.astKind) } ?? .default
    self.init(node: .quantification(.zeroOrMore, kind, component.regex.root))
  }
}

@available(SwiftStdlib 5.7, *)
extension ZeroOrMore {
  @available(SwiftStdlib 5.7, *)
    public init<W, C0, Component: RegexComponent>(
    _ behavior: QuantificationBehavior? = nil,
    @RegexComponentBuilder _ component: () -> Component
  ) where RegexOutput == (Substring, C0?), Component.RegexOutput == (W, C0) {
    let kind: DSLTree.QuantificationKind = behavior.map { .explicit($0.astKind) } ?? .default
    self.init(node: .quantification(.zeroOrMore, kind, component().regex.root))
  }
}


@available(SwiftStdlib 5.7, *)
extension OneOrMore {
  @available(SwiftStdlib 5.7, *)
    public init<W, C0, Component: RegexComponent>(
    _ component: Component,
    _ behavior: QuantificationBehavior? = nil
  ) where RegexOutput == (Substring, C0), Component.RegexOutput == (W, C0) {
    let kind: DSLTree.QuantificationKind = behavior.map { .explicit($0.astKind) } ?? .default
    self.init(node: .quantification(.oneOrMore, kind, component.regex.root))
  }
}

@available(SwiftStdlib 5.7, *)
extension OneOrMore {
  @available(SwiftStdlib 5.7, *)
    public init<W, C0, Component: RegexComponent>(
    _ behavior: QuantificationBehavior? = nil,
    @RegexComponentBuilder _ component: () -> Component
  ) where RegexOutput == (Substring, C0), Component.RegexOutput == (W, C0) {
    let kind: DSLTree.QuantificationKind = behavior.map { .explicit($0.astKind) } ?? .default
    self.init(node: .quantification(.oneOrMore, kind, component().regex.root))
  }
}


@available(SwiftStdlib 5.7, *)
extension Repeat {
  @available(SwiftStdlib 5.7, *)
    public init<W, C0, Component: RegexComponent>(
    _ component: Component,
    count: Int
  ) where RegexOutput == (Substring, C0?), Component.RegexOutput == (W, C0) {
    assert(count > 0, "Must specify a positive count")
    // TODO: Emit a warning about `repeatMatch(count: 0)` or `repeatMatch(count: 1)`
<<<<<<< HEAD
    self.init(node: .quantification(.exactly(count), .eager, component.regex.root))
=======
    self.init(node: .quantification(.exactly(.init(faking: count)), .default, component.regex.root))
>>>>>>> 42641dab
  }

  @available(SwiftStdlib 5.7, *)
    public init<W, C0, Component: RegexComponent>(
    count: Int,
    @RegexComponentBuilder _ component: () -> Component
  ) where RegexOutput == (Substring, C0?), Component.RegexOutput == (W, C0) {
    assert(count > 0, "Must specify a positive count")
    // TODO: Emit a warning about `repeatMatch(count: 0)` or `repeatMatch(count: 1)`
<<<<<<< HEAD
    self.init(node: .quantification(.exactly(count), .eager, component().regex.root))
=======
    self.init(node: .quantification(.exactly(.init(faking: count)), .default, component().regex.root))
>>>>>>> 42641dab
  }

  @available(SwiftStdlib 5.7, *)
    public init<W, C0, Component: RegexComponent, R: RangeExpression>(
    _ component: Component,
    _ expression: R,
    _ behavior: QuantificationBehavior? = nil
  ) where RegexOutput == (Substring, C0?), Component.RegexOutput == (W, C0), R.Bound == Int {
    self.init(node: .repeating(expression.relative(to: 0..<Int.max), behavior, component.regex.root))
  }

  @available(SwiftStdlib 5.7, *)
    public init<W, C0, Component: RegexComponent, R: RangeExpression>(
    _ expression: R,
    _ behavior: QuantificationBehavior? = nil,
    @RegexComponentBuilder _ component: () -> Component
  ) where RegexOutput == (Substring, C0?), Component.RegexOutput == (W, C0), R.Bound == Int {
    self.init(node: .repeating(expression.relative(to: 0..<Int.max), behavior, component().regex.root))
  }
}
@available(SwiftStdlib 5.7, *)
extension Optionally {
  @available(SwiftStdlib 5.7, *)
    public init<W, C0, C1, Component: RegexComponent>(
    _ component: Component,
    _ behavior: QuantificationBehavior? = nil
  ) where RegexOutput == (Substring, C0?, C1?), Component.RegexOutput == (W, C0, C1) {
    let kind: DSLTree.QuantificationKind = behavior.map { .explicit($0.astKind) } ?? .default
    self.init(node: .quantification(.zeroOrOne, kind, component.regex.root))
  }
}

@available(SwiftStdlib 5.7, *)
extension Optionally {
  @available(SwiftStdlib 5.7, *)
    public init<W, C0, C1, Component: RegexComponent>(
    _ behavior: QuantificationBehavior? = nil,
    @RegexComponentBuilder _ component: () -> Component
  ) where RegexOutput == (Substring, C0?, C1?), Component.RegexOutput == (W, C0, C1) {
    let kind: DSLTree.QuantificationKind = behavior.map { .explicit($0.astKind) } ?? .default
    self.init(node: .quantification(.zeroOrOne, kind, component().regex.root))
  }
}

@available(SwiftStdlib 5.7, *)
extension RegexComponentBuilder {
  @available(SwiftStdlib 5.7, *)
  public static func buildLimitedAvailability<W, C0, C1, Component: RegexComponent>(
    _ component: Component
  ) -> Regex<(Substring, C0?, C1?)> where Component.RegexOutput == (W, C0, C1) {
    .init(node: .quantification(.zeroOrOne, .default, component.regex.root))
  }
}
@available(SwiftStdlib 5.7, *)
extension ZeroOrMore {
  @available(SwiftStdlib 5.7, *)
    public init<W, C0, C1, Component: RegexComponent>(
    _ component: Component,
    _ behavior: QuantificationBehavior? = nil
  ) where RegexOutput == (Substring, C0?, C1?), Component.RegexOutput == (W, C0, C1) {
    let kind: DSLTree.QuantificationKind = behavior.map { .explicit($0.astKind) } ?? .default
    self.init(node: .quantification(.zeroOrMore, kind, component.regex.root))
  }
}

@available(SwiftStdlib 5.7, *)
extension ZeroOrMore {
  @available(SwiftStdlib 5.7, *)
    public init<W, C0, C1, Component: RegexComponent>(
    _ behavior: QuantificationBehavior? = nil,
    @RegexComponentBuilder _ component: () -> Component
  ) where RegexOutput == (Substring, C0?, C1?), Component.RegexOutput == (W, C0, C1) {
    let kind: DSLTree.QuantificationKind = behavior.map { .explicit($0.astKind) } ?? .default
    self.init(node: .quantification(.zeroOrMore, kind, component().regex.root))
  }
}


@available(SwiftStdlib 5.7, *)
extension OneOrMore {
  @available(SwiftStdlib 5.7, *)
    public init<W, C0, C1, Component: RegexComponent>(
    _ component: Component,
    _ behavior: QuantificationBehavior? = nil
  ) where RegexOutput == (Substring, C0, C1), Component.RegexOutput == (W, C0, C1) {
    let kind: DSLTree.QuantificationKind = behavior.map { .explicit($0.astKind) } ?? .default
    self.init(node: .quantification(.oneOrMore, kind, component.regex.root))
  }
}

@available(SwiftStdlib 5.7, *)
extension OneOrMore {
  @available(SwiftStdlib 5.7, *)
    public init<W, C0, C1, Component: RegexComponent>(
    _ behavior: QuantificationBehavior? = nil,
    @RegexComponentBuilder _ component: () -> Component
  ) where RegexOutput == (Substring, C0, C1), Component.RegexOutput == (W, C0, C1) {
    let kind: DSLTree.QuantificationKind = behavior.map { .explicit($0.astKind) } ?? .default
    self.init(node: .quantification(.oneOrMore, kind, component().regex.root))
  }
}


@available(SwiftStdlib 5.7, *)
extension Repeat {
  @available(SwiftStdlib 5.7, *)
    public init<W, C0, C1, Component: RegexComponent>(
    _ component: Component,
    count: Int
  ) where RegexOutput == (Substring, C0?, C1?), Component.RegexOutput == (W, C0, C1) {
    assert(count > 0, "Must specify a positive count")
    // TODO: Emit a warning about `repeatMatch(count: 0)` or `repeatMatch(count: 1)`
<<<<<<< HEAD
    self.init(node: .quantification(.exactly(count), .eager, component.regex.root))
=======
    self.init(node: .quantification(.exactly(.init(faking: count)), .default, component.regex.root))
>>>>>>> 42641dab
  }

  @available(SwiftStdlib 5.7, *)
    public init<W, C0, C1, Component: RegexComponent>(
    count: Int,
    @RegexComponentBuilder _ component: () -> Component
  ) where RegexOutput == (Substring, C0?, C1?), Component.RegexOutput == (W, C0, C1) {
    assert(count > 0, "Must specify a positive count")
    // TODO: Emit a warning about `repeatMatch(count: 0)` or `repeatMatch(count: 1)`
<<<<<<< HEAD
    self.init(node: .quantification(.exactly(count), .eager, component().regex.root))
=======
    self.init(node: .quantification(.exactly(.init(faking: count)), .default, component().regex.root))
>>>>>>> 42641dab
  }

  @available(SwiftStdlib 5.7, *)
    public init<W, C0, C1, Component: RegexComponent, R: RangeExpression>(
    _ component: Component,
    _ expression: R,
    _ behavior: QuantificationBehavior? = nil
  ) where RegexOutput == (Substring, C0?, C1?), Component.RegexOutput == (W, C0, C1), R.Bound == Int {
    self.init(node: .repeating(expression.relative(to: 0..<Int.max), behavior, component.regex.root))
  }

  @available(SwiftStdlib 5.7, *)
    public init<W, C0, C1, Component: RegexComponent, R: RangeExpression>(
    _ expression: R,
    _ behavior: QuantificationBehavior? = nil,
    @RegexComponentBuilder _ component: () -> Component
  ) where RegexOutput == (Substring, C0?, C1?), Component.RegexOutput == (W, C0, C1), R.Bound == Int {
    self.init(node: .repeating(expression.relative(to: 0..<Int.max), behavior, component().regex.root))
  }
}
@available(SwiftStdlib 5.7, *)
extension Optionally {
  @available(SwiftStdlib 5.7, *)
    public init<W, C0, C1, C2, Component: RegexComponent>(
    _ component: Component,
    _ behavior: QuantificationBehavior? = nil
  ) where RegexOutput == (Substring, C0?, C1?, C2?), Component.RegexOutput == (W, C0, C1, C2) {
    let kind: DSLTree.QuantificationKind = behavior.map { .explicit($0.astKind) } ?? .default
    self.init(node: .quantification(.zeroOrOne, kind, component.regex.root))
  }
}

@available(SwiftStdlib 5.7, *)
extension Optionally {
  @available(SwiftStdlib 5.7, *)
    public init<W, C0, C1, C2, Component: RegexComponent>(
    _ behavior: QuantificationBehavior? = nil,
    @RegexComponentBuilder _ component: () -> Component
  ) where RegexOutput == (Substring, C0?, C1?, C2?), Component.RegexOutput == (W, C0, C1, C2) {
    let kind: DSLTree.QuantificationKind = behavior.map { .explicit($0.astKind) } ?? .default
    self.init(node: .quantification(.zeroOrOne, kind, component().regex.root))
  }
}

@available(SwiftStdlib 5.7, *)
extension RegexComponentBuilder {
  @available(SwiftStdlib 5.7, *)
  public static func buildLimitedAvailability<W, C0, C1, C2, Component: RegexComponent>(
    _ component: Component
  ) -> Regex<(Substring, C0?, C1?, C2?)> where Component.RegexOutput == (W, C0, C1, C2) {
    .init(node: .quantification(.zeroOrOne, .default, component.regex.root))
  }
}
@available(SwiftStdlib 5.7, *)
extension ZeroOrMore {
  @available(SwiftStdlib 5.7, *)
    public init<W, C0, C1, C2, Component: RegexComponent>(
    _ component: Component,
    _ behavior: QuantificationBehavior? = nil
  ) where RegexOutput == (Substring, C0?, C1?, C2?), Component.RegexOutput == (W, C0, C1, C2) {
    let kind: DSLTree.QuantificationKind = behavior.map { .explicit($0.astKind) } ?? .default
    self.init(node: .quantification(.zeroOrMore, kind, component.regex.root))
  }
}

@available(SwiftStdlib 5.7, *)
extension ZeroOrMore {
  @available(SwiftStdlib 5.7, *)
    public init<W, C0, C1, C2, Component: RegexComponent>(
    _ behavior: QuantificationBehavior? = nil,
    @RegexComponentBuilder _ component: () -> Component
  ) where RegexOutput == (Substring, C0?, C1?, C2?), Component.RegexOutput == (W, C0, C1, C2) {
    let kind: DSLTree.QuantificationKind = behavior.map { .explicit($0.astKind) } ?? .default
    self.init(node: .quantification(.zeroOrMore, kind, component().regex.root))
  }
}


@available(SwiftStdlib 5.7, *)
extension OneOrMore {
  @available(SwiftStdlib 5.7, *)
    public init<W, C0, C1, C2, Component: RegexComponent>(
    _ component: Component,
    _ behavior: QuantificationBehavior? = nil
  ) where RegexOutput == (Substring, C0, C1, C2), Component.RegexOutput == (W, C0, C1, C2) {
    let kind: DSLTree.QuantificationKind = behavior.map { .explicit($0.astKind) } ?? .default
    self.init(node: .quantification(.oneOrMore, kind, component.regex.root))
  }
}

@available(SwiftStdlib 5.7, *)
extension OneOrMore {
  @available(SwiftStdlib 5.7, *)
    public init<W, C0, C1, C2, Component: RegexComponent>(
    _ behavior: QuantificationBehavior? = nil,
    @RegexComponentBuilder _ component: () -> Component
  ) where RegexOutput == (Substring, C0, C1, C2), Component.RegexOutput == (W, C0, C1, C2) {
    let kind: DSLTree.QuantificationKind = behavior.map { .explicit($0.astKind) } ?? .default
    self.init(node: .quantification(.oneOrMore, kind, component().regex.root))
  }
}


@available(SwiftStdlib 5.7, *)
extension Repeat {
  @available(SwiftStdlib 5.7, *)
    public init<W, C0, C1, C2, Component: RegexComponent>(
    _ component: Component,
    count: Int
  ) where RegexOutput == (Substring, C0?, C1?, C2?), Component.RegexOutput == (W, C0, C1, C2) {
    assert(count > 0, "Must specify a positive count")
    // TODO: Emit a warning about `repeatMatch(count: 0)` or `repeatMatch(count: 1)`
<<<<<<< HEAD
    self.init(node: .quantification(.exactly(count), .eager, component.regex.root))
=======
    self.init(node: .quantification(.exactly(.init(faking: count)), .default, component.regex.root))
>>>>>>> 42641dab
  }

  @available(SwiftStdlib 5.7, *)
    public init<W, C0, C1, C2, Component: RegexComponent>(
    count: Int,
    @RegexComponentBuilder _ component: () -> Component
  ) where RegexOutput == (Substring, C0?, C1?, C2?), Component.RegexOutput == (W, C0, C1, C2) {
    assert(count > 0, "Must specify a positive count")
    // TODO: Emit a warning about `repeatMatch(count: 0)` or `repeatMatch(count: 1)`
<<<<<<< HEAD
    self.init(node: .quantification(.exactly(count), .eager, component().regex.root))
=======
    self.init(node: .quantification(.exactly(.init(faking: count)), .default, component().regex.root))
>>>>>>> 42641dab
  }

  @available(SwiftStdlib 5.7, *)
    public init<W, C0, C1, C2, Component: RegexComponent, R: RangeExpression>(
    _ component: Component,
    _ expression: R,
    _ behavior: QuantificationBehavior? = nil
  ) where RegexOutput == (Substring, C0?, C1?, C2?), Component.RegexOutput == (W, C0, C1, C2), R.Bound == Int {
    self.init(node: .repeating(expression.relative(to: 0..<Int.max), behavior, component.regex.root))
  }

  @available(SwiftStdlib 5.7, *)
    public init<W, C0, C1, C2, Component: RegexComponent, R: RangeExpression>(
    _ expression: R,
    _ behavior: QuantificationBehavior? = nil,
    @RegexComponentBuilder _ component: () -> Component
  ) where RegexOutput == (Substring, C0?, C1?, C2?), Component.RegexOutput == (W, C0, C1, C2), R.Bound == Int {
    self.init(node: .repeating(expression.relative(to: 0..<Int.max), behavior, component().regex.root))
  }
}
@available(SwiftStdlib 5.7, *)
extension Optionally {
  @available(SwiftStdlib 5.7, *)
    public init<W, C0, C1, C2, C3, Component: RegexComponent>(
    _ component: Component,
    _ behavior: QuantificationBehavior? = nil
  ) where RegexOutput == (Substring, C0?, C1?, C2?, C3?), Component.RegexOutput == (W, C0, C1, C2, C3) {
    let kind: DSLTree.QuantificationKind = behavior.map { .explicit($0.astKind) } ?? .default
    self.init(node: .quantification(.zeroOrOne, kind, component.regex.root))
  }
}

@available(SwiftStdlib 5.7, *)
extension Optionally {
  @available(SwiftStdlib 5.7, *)
    public init<W, C0, C1, C2, C3, Component: RegexComponent>(
    _ behavior: QuantificationBehavior? = nil,
    @RegexComponentBuilder _ component: () -> Component
  ) where RegexOutput == (Substring, C0?, C1?, C2?, C3?), Component.RegexOutput == (W, C0, C1, C2, C3) {
    let kind: DSLTree.QuantificationKind = behavior.map { .explicit($0.astKind) } ?? .default
    self.init(node: .quantification(.zeroOrOne, kind, component().regex.root))
  }
}

@available(SwiftStdlib 5.7, *)
extension RegexComponentBuilder {
  @available(SwiftStdlib 5.7, *)
  public static func buildLimitedAvailability<W, C0, C1, C2, C3, Component: RegexComponent>(
    _ component: Component
  ) -> Regex<(Substring, C0?, C1?, C2?, C3?)> where Component.RegexOutput == (W, C0, C1, C2, C3) {
    .init(node: .quantification(.zeroOrOne, .default, component.regex.root))
  }
}
@available(SwiftStdlib 5.7, *)
extension ZeroOrMore {
  @available(SwiftStdlib 5.7, *)
    public init<W, C0, C1, C2, C3, Component: RegexComponent>(
    _ component: Component,
    _ behavior: QuantificationBehavior? = nil
  ) where RegexOutput == (Substring, C0?, C1?, C2?, C3?), Component.RegexOutput == (W, C0, C1, C2, C3) {
    let kind: DSLTree.QuantificationKind = behavior.map { .explicit($0.astKind) } ?? .default
    self.init(node: .quantification(.zeroOrMore, kind, component.regex.root))
  }
}

@available(SwiftStdlib 5.7, *)
extension ZeroOrMore {
  @available(SwiftStdlib 5.7, *)
    public init<W, C0, C1, C2, C3, Component: RegexComponent>(
    _ behavior: QuantificationBehavior? = nil,
    @RegexComponentBuilder _ component: () -> Component
  ) where RegexOutput == (Substring, C0?, C1?, C2?, C3?), Component.RegexOutput == (W, C0, C1, C2, C3) {
    let kind: DSLTree.QuantificationKind = behavior.map { .explicit($0.astKind) } ?? .default
    self.init(node: .quantification(.zeroOrMore, kind, component().regex.root))
  }
}


@available(SwiftStdlib 5.7, *)
extension OneOrMore {
  @available(SwiftStdlib 5.7, *)
    public init<W, C0, C1, C2, C3, Component: RegexComponent>(
    _ component: Component,
    _ behavior: QuantificationBehavior? = nil
  ) where RegexOutput == (Substring, C0, C1, C2, C3), Component.RegexOutput == (W, C0, C1, C2, C3) {
    let kind: DSLTree.QuantificationKind = behavior.map { .explicit($0.astKind) } ?? .default
    self.init(node: .quantification(.oneOrMore, kind, component.regex.root))
  }
}

@available(SwiftStdlib 5.7, *)
extension OneOrMore {
  @available(SwiftStdlib 5.7, *)
    public init<W, C0, C1, C2, C3, Component: RegexComponent>(
    _ behavior: QuantificationBehavior? = nil,
    @RegexComponentBuilder _ component: () -> Component
  ) where RegexOutput == (Substring, C0, C1, C2, C3), Component.RegexOutput == (W, C0, C1, C2, C3) {
    let kind: DSLTree.QuantificationKind = behavior.map { .explicit($0.astKind) } ?? .default
    self.init(node: .quantification(.oneOrMore, kind, component().regex.root))
  }
}


@available(SwiftStdlib 5.7, *)
extension Repeat {
  @available(SwiftStdlib 5.7, *)
    public init<W, C0, C1, C2, C3, Component: RegexComponent>(
    _ component: Component,
    count: Int
  ) where RegexOutput == (Substring, C0?, C1?, C2?, C3?), Component.RegexOutput == (W, C0, C1, C2, C3) {
    assert(count > 0, "Must specify a positive count")
    // TODO: Emit a warning about `repeatMatch(count: 0)` or `repeatMatch(count: 1)`
<<<<<<< HEAD
    self.init(node: .quantification(.exactly(count), .eager, component.regex.root))
=======
    self.init(node: .quantification(.exactly(.init(faking: count)), .default, component.regex.root))
>>>>>>> 42641dab
  }

  @available(SwiftStdlib 5.7, *)
    public init<W, C0, C1, C2, C3, Component: RegexComponent>(
    count: Int,
    @RegexComponentBuilder _ component: () -> Component
  ) where RegexOutput == (Substring, C0?, C1?, C2?, C3?), Component.RegexOutput == (W, C0, C1, C2, C3) {
    assert(count > 0, "Must specify a positive count")
    // TODO: Emit a warning about `repeatMatch(count: 0)` or `repeatMatch(count: 1)`
<<<<<<< HEAD
    self.init(node: .quantification(.exactly(count), .eager, component().regex.root))
=======
    self.init(node: .quantification(.exactly(.init(faking: count)), .default, component().regex.root))
>>>>>>> 42641dab
  }

  @available(SwiftStdlib 5.7, *)
    public init<W, C0, C1, C2, C3, Component: RegexComponent, R: RangeExpression>(
    _ component: Component,
    _ expression: R,
    _ behavior: QuantificationBehavior? = nil
  ) where RegexOutput == (Substring, C0?, C1?, C2?, C3?), Component.RegexOutput == (W, C0, C1, C2, C3), R.Bound == Int {
    self.init(node: .repeating(expression.relative(to: 0..<Int.max), behavior, component.regex.root))
  }

  @available(SwiftStdlib 5.7, *)
    public init<W, C0, C1, C2, C3, Component: RegexComponent, R: RangeExpression>(
    _ expression: R,
    _ behavior: QuantificationBehavior? = nil,
    @RegexComponentBuilder _ component: () -> Component
  ) where RegexOutput == (Substring, C0?, C1?, C2?, C3?), Component.RegexOutput == (W, C0, C1, C2, C3), R.Bound == Int {
    self.init(node: .repeating(expression.relative(to: 0..<Int.max), behavior, component().regex.root))
  }
}
@available(SwiftStdlib 5.7, *)
extension Optionally {
  @available(SwiftStdlib 5.7, *)
    public init<W, C0, C1, C2, C3, C4, Component: RegexComponent>(
    _ component: Component,
    _ behavior: QuantificationBehavior? = nil
  ) where RegexOutput == (Substring, C0?, C1?, C2?, C3?, C4?), Component.RegexOutput == (W, C0, C1, C2, C3, C4) {
    let kind: DSLTree.QuantificationKind = behavior.map { .explicit($0.astKind) } ?? .default
    self.init(node: .quantification(.zeroOrOne, kind, component.regex.root))
  }
}

@available(SwiftStdlib 5.7, *)
extension Optionally {
  @available(SwiftStdlib 5.7, *)
    public init<W, C0, C1, C2, C3, C4, Component: RegexComponent>(
    _ behavior: QuantificationBehavior? = nil,
    @RegexComponentBuilder _ component: () -> Component
  ) where RegexOutput == (Substring, C0?, C1?, C2?, C3?, C4?), Component.RegexOutput == (W, C0, C1, C2, C3, C4) {
    let kind: DSLTree.QuantificationKind = behavior.map { .explicit($0.astKind) } ?? .default
    self.init(node: .quantification(.zeroOrOne, kind, component().regex.root))
  }
}

@available(SwiftStdlib 5.7, *)
extension RegexComponentBuilder {
  @available(SwiftStdlib 5.7, *)
  public static func buildLimitedAvailability<W, C0, C1, C2, C3, C4, Component: RegexComponent>(
    _ component: Component
  ) -> Regex<(Substring, C0?, C1?, C2?, C3?, C4?)> where Component.RegexOutput == (W, C0, C1, C2, C3, C4) {
    .init(node: .quantification(.zeroOrOne, .default, component.regex.root))
  }
}
@available(SwiftStdlib 5.7, *)
extension ZeroOrMore {
  @available(SwiftStdlib 5.7, *)
    public init<W, C0, C1, C2, C3, C4, Component: RegexComponent>(
    _ component: Component,
    _ behavior: QuantificationBehavior? = nil
  ) where RegexOutput == (Substring, C0?, C1?, C2?, C3?, C4?), Component.RegexOutput == (W, C0, C1, C2, C3, C4) {
    let kind: DSLTree.QuantificationKind = behavior.map { .explicit($0.astKind) } ?? .default
    self.init(node: .quantification(.zeroOrMore, kind, component.regex.root))
  }
}

@available(SwiftStdlib 5.7, *)
extension ZeroOrMore {
  @available(SwiftStdlib 5.7, *)
    public init<W, C0, C1, C2, C3, C4, Component: RegexComponent>(
    _ behavior: QuantificationBehavior? = nil,
    @RegexComponentBuilder _ component: () -> Component
  ) where RegexOutput == (Substring, C0?, C1?, C2?, C3?, C4?), Component.RegexOutput == (W, C0, C1, C2, C3, C4) {
    let kind: DSLTree.QuantificationKind = behavior.map { .explicit($0.astKind) } ?? .default
    self.init(node: .quantification(.zeroOrMore, kind, component().regex.root))
  }
}


@available(SwiftStdlib 5.7, *)
extension OneOrMore {
  @available(SwiftStdlib 5.7, *)
    public init<W, C0, C1, C2, C3, C4, Component: RegexComponent>(
    _ component: Component,
    _ behavior: QuantificationBehavior? = nil
  ) where RegexOutput == (Substring, C0, C1, C2, C3, C4), Component.RegexOutput == (W, C0, C1, C2, C3, C4) {
    let kind: DSLTree.QuantificationKind = behavior.map { .explicit($0.astKind) } ?? .default
    self.init(node: .quantification(.oneOrMore, kind, component.regex.root))
  }
}

@available(SwiftStdlib 5.7, *)
extension OneOrMore {
  @available(SwiftStdlib 5.7, *)
    public init<W, C0, C1, C2, C3, C4, Component: RegexComponent>(
    _ behavior: QuantificationBehavior? = nil,
    @RegexComponentBuilder _ component: () -> Component
  ) where RegexOutput == (Substring, C0, C1, C2, C3, C4), Component.RegexOutput == (W, C0, C1, C2, C3, C4) {
    let kind: DSLTree.QuantificationKind = behavior.map { .explicit($0.astKind) } ?? .default
    self.init(node: .quantification(.oneOrMore, kind, component().regex.root))
  }
}


@available(SwiftStdlib 5.7, *)
extension Repeat {
  @available(SwiftStdlib 5.7, *)
    public init<W, C0, C1, C2, C3, C4, Component: RegexComponent>(
    _ component: Component,
    count: Int
  ) where RegexOutput == (Substring, C0?, C1?, C2?, C3?, C4?), Component.RegexOutput == (W, C0, C1, C2, C3, C4) {
    assert(count > 0, "Must specify a positive count")
    // TODO: Emit a warning about `repeatMatch(count: 0)` or `repeatMatch(count: 1)`
<<<<<<< HEAD
    self.init(node: .quantification(.exactly(count), .eager, component.regex.root))
=======
    self.init(node: .quantification(.exactly(.init(faking: count)), .default, component.regex.root))
>>>>>>> 42641dab
  }

  @available(SwiftStdlib 5.7, *)
    public init<W, C0, C1, C2, C3, C4, Component: RegexComponent>(
    count: Int,
    @RegexComponentBuilder _ component: () -> Component
  ) where RegexOutput == (Substring, C0?, C1?, C2?, C3?, C4?), Component.RegexOutput == (W, C0, C1, C2, C3, C4) {
    assert(count > 0, "Must specify a positive count")
    // TODO: Emit a warning about `repeatMatch(count: 0)` or `repeatMatch(count: 1)`
<<<<<<< HEAD
    self.init(node: .quantification(.exactly(count), .eager, component().regex.root))
=======
    self.init(node: .quantification(.exactly(.init(faking: count)), .default, component().regex.root))
>>>>>>> 42641dab
  }

  @available(SwiftStdlib 5.7, *)
    public init<W, C0, C1, C2, C3, C4, Component: RegexComponent, R: RangeExpression>(
    _ component: Component,
    _ expression: R,
    _ behavior: QuantificationBehavior? = nil
  ) where RegexOutput == (Substring, C0?, C1?, C2?, C3?, C4?), Component.RegexOutput == (W, C0, C1, C2, C3, C4), R.Bound == Int {
    self.init(node: .repeating(expression.relative(to: 0..<Int.max), behavior, component.regex.root))
  }

  @available(SwiftStdlib 5.7, *)
    public init<W, C0, C1, C2, C3, C4, Component: RegexComponent, R: RangeExpression>(
    _ expression: R,
    _ behavior: QuantificationBehavior? = nil,
    @RegexComponentBuilder _ component: () -> Component
  ) where RegexOutput == (Substring, C0?, C1?, C2?, C3?, C4?), Component.RegexOutput == (W, C0, C1, C2, C3, C4), R.Bound == Int {
    self.init(node: .repeating(expression.relative(to: 0..<Int.max), behavior, component().regex.root))
  }
}
@available(SwiftStdlib 5.7, *)
extension Optionally {
  @available(SwiftStdlib 5.7, *)
    public init<W, C0, C1, C2, C3, C4, C5, Component: RegexComponent>(
    _ component: Component,
    _ behavior: QuantificationBehavior? = nil
  ) where RegexOutput == (Substring, C0?, C1?, C2?, C3?, C4?, C5?), Component.RegexOutput == (W, C0, C1, C2, C3, C4, C5) {
    let kind: DSLTree.QuantificationKind = behavior.map { .explicit($0.astKind) } ?? .default
    self.init(node: .quantification(.zeroOrOne, kind, component.regex.root))
  }
}

@available(SwiftStdlib 5.7, *)
extension Optionally {
  @available(SwiftStdlib 5.7, *)
    public init<W, C0, C1, C2, C3, C4, C5, Component: RegexComponent>(
    _ behavior: QuantificationBehavior? = nil,
    @RegexComponentBuilder _ component: () -> Component
  ) where RegexOutput == (Substring, C0?, C1?, C2?, C3?, C4?, C5?), Component.RegexOutput == (W, C0, C1, C2, C3, C4, C5) {
    let kind: DSLTree.QuantificationKind = behavior.map { .explicit($0.astKind) } ?? .default
    self.init(node: .quantification(.zeroOrOne, kind, component().regex.root))
  }
}

@available(SwiftStdlib 5.7, *)
extension RegexComponentBuilder {
  @available(SwiftStdlib 5.7, *)
  public static func buildLimitedAvailability<W, C0, C1, C2, C3, C4, C5, Component: RegexComponent>(
    _ component: Component
  ) -> Regex<(Substring, C0?, C1?, C2?, C3?, C4?, C5?)> where Component.RegexOutput == (W, C0, C1, C2, C3, C4, C5) {
    .init(node: .quantification(.zeroOrOne, .default, component.regex.root))
  }
}
@available(SwiftStdlib 5.7, *)
extension ZeroOrMore {
  @available(SwiftStdlib 5.7, *)
    public init<W, C0, C1, C2, C3, C4, C5, Component: RegexComponent>(
    _ component: Component,
    _ behavior: QuantificationBehavior? = nil
  ) where RegexOutput == (Substring, C0?, C1?, C2?, C3?, C4?, C5?), Component.RegexOutput == (W, C0, C1, C2, C3, C4, C5) {
    let kind: DSLTree.QuantificationKind = behavior.map { .explicit($0.astKind) } ?? .default
    self.init(node: .quantification(.zeroOrMore, kind, component.regex.root))
  }
}

@available(SwiftStdlib 5.7, *)
extension ZeroOrMore {
  @available(SwiftStdlib 5.7, *)
    public init<W, C0, C1, C2, C3, C4, C5, Component: RegexComponent>(
    _ behavior: QuantificationBehavior? = nil,
    @RegexComponentBuilder _ component: () -> Component
  ) where RegexOutput == (Substring, C0?, C1?, C2?, C3?, C4?, C5?), Component.RegexOutput == (W, C0, C1, C2, C3, C4, C5) {
    let kind: DSLTree.QuantificationKind = behavior.map { .explicit($0.astKind) } ?? .default
    self.init(node: .quantification(.zeroOrMore, kind, component().regex.root))
  }
}


@available(SwiftStdlib 5.7, *)
extension OneOrMore {
  @available(SwiftStdlib 5.7, *)
    public init<W, C0, C1, C2, C3, C4, C5, Component: RegexComponent>(
    _ component: Component,
    _ behavior: QuantificationBehavior? = nil
  ) where RegexOutput == (Substring, C0, C1, C2, C3, C4, C5), Component.RegexOutput == (W, C0, C1, C2, C3, C4, C5) {
    let kind: DSLTree.QuantificationKind = behavior.map { .explicit($0.astKind) } ?? .default
    self.init(node: .quantification(.oneOrMore, kind, component.regex.root))
  }
}

@available(SwiftStdlib 5.7, *)
extension OneOrMore {
  @available(SwiftStdlib 5.7, *)
    public init<W, C0, C1, C2, C3, C4, C5, Component: RegexComponent>(
    _ behavior: QuantificationBehavior? = nil,
    @RegexComponentBuilder _ component: () -> Component
  ) where RegexOutput == (Substring, C0, C1, C2, C3, C4, C5), Component.RegexOutput == (W, C0, C1, C2, C3, C4, C5) {
    let kind: DSLTree.QuantificationKind = behavior.map { .explicit($0.astKind) } ?? .default
    self.init(node: .quantification(.oneOrMore, kind, component().regex.root))
  }
}


@available(SwiftStdlib 5.7, *)
extension Repeat {
  @available(SwiftStdlib 5.7, *)
    public init<W, C0, C1, C2, C3, C4, C5, Component: RegexComponent>(
    _ component: Component,
    count: Int
  ) where RegexOutput == (Substring, C0?, C1?, C2?, C3?, C4?, C5?), Component.RegexOutput == (W, C0, C1, C2, C3, C4, C5) {
    assert(count > 0, "Must specify a positive count")
    // TODO: Emit a warning about `repeatMatch(count: 0)` or `repeatMatch(count: 1)`
<<<<<<< HEAD
    self.init(node: .quantification(.exactly(count), .eager, component.regex.root))
=======
    self.init(node: .quantification(.exactly(.init(faking: count)), .default, component.regex.root))
>>>>>>> 42641dab
  }

  @available(SwiftStdlib 5.7, *)
    public init<W, C0, C1, C2, C3, C4, C5, Component: RegexComponent>(
    count: Int,
    @RegexComponentBuilder _ component: () -> Component
  ) where RegexOutput == (Substring, C0?, C1?, C2?, C3?, C4?, C5?), Component.RegexOutput == (W, C0, C1, C2, C3, C4, C5) {
    assert(count > 0, "Must specify a positive count")
    // TODO: Emit a warning about `repeatMatch(count: 0)` or `repeatMatch(count: 1)`
<<<<<<< HEAD
    self.init(node: .quantification(.exactly(count), .eager, component().regex.root))
=======
    self.init(node: .quantification(.exactly(.init(faking: count)), .default, component().regex.root))
>>>>>>> 42641dab
  }

  @available(SwiftStdlib 5.7, *)
    public init<W, C0, C1, C2, C3, C4, C5, Component: RegexComponent, R: RangeExpression>(
    _ component: Component,
    _ expression: R,
    _ behavior: QuantificationBehavior? = nil
  ) where RegexOutput == (Substring, C0?, C1?, C2?, C3?, C4?, C5?), Component.RegexOutput == (W, C0, C1, C2, C3, C4, C5), R.Bound == Int {
    self.init(node: .repeating(expression.relative(to: 0..<Int.max), behavior, component.regex.root))
  }

  @available(SwiftStdlib 5.7, *)
    public init<W, C0, C1, C2, C3, C4, C5, Component: RegexComponent, R: RangeExpression>(
    _ expression: R,
    _ behavior: QuantificationBehavior? = nil,
    @RegexComponentBuilder _ component: () -> Component
  ) where RegexOutput == (Substring, C0?, C1?, C2?, C3?, C4?, C5?), Component.RegexOutput == (W, C0, C1, C2, C3, C4, C5), R.Bound == Int {
    self.init(node: .repeating(expression.relative(to: 0..<Int.max), behavior, component().regex.root))
  }
}
@available(SwiftStdlib 5.7, *)
extension Optionally {
  @available(SwiftStdlib 5.7, *)
    public init<W, C0, C1, C2, C3, C4, C5, C6, Component: RegexComponent>(
    _ component: Component,
    _ behavior: QuantificationBehavior? = nil
  ) where RegexOutput == (Substring, C0?, C1?, C2?, C3?, C4?, C5?, C6?), Component.RegexOutput == (W, C0, C1, C2, C3, C4, C5, C6) {
    let kind: DSLTree.QuantificationKind = behavior.map { .explicit($0.astKind) } ?? .default
    self.init(node: .quantification(.zeroOrOne, kind, component.regex.root))
  }
}

@available(SwiftStdlib 5.7, *)
extension Optionally {
  @available(SwiftStdlib 5.7, *)
    public init<W, C0, C1, C2, C3, C4, C5, C6, Component: RegexComponent>(
    _ behavior: QuantificationBehavior? = nil,
    @RegexComponentBuilder _ component: () -> Component
  ) where RegexOutput == (Substring, C0?, C1?, C2?, C3?, C4?, C5?, C6?), Component.RegexOutput == (W, C0, C1, C2, C3, C4, C5, C6) {
    let kind: DSLTree.QuantificationKind = behavior.map { .explicit($0.astKind) } ?? .default
    self.init(node: .quantification(.zeroOrOne, kind, component().regex.root))
  }
}

@available(SwiftStdlib 5.7, *)
extension RegexComponentBuilder {
  @available(SwiftStdlib 5.7, *)
  public static func buildLimitedAvailability<W, C0, C1, C2, C3, C4, C5, C6, Component: RegexComponent>(
    _ component: Component
  ) -> Regex<(Substring, C0?, C1?, C2?, C3?, C4?, C5?, C6?)> where Component.RegexOutput == (W, C0, C1, C2, C3, C4, C5, C6) {
    .init(node: .quantification(.zeroOrOne, .default, component.regex.root))
  }
}
@available(SwiftStdlib 5.7, *)
extension ZeroOrMore {
  @available(SwiftStdlib 5.7, *)
    public init<W, C0, C1, C2, C3, C4, C5, C6, Component: RegexComponent>(
    _ component: Component,
    _ behavior: QuantificationBehavior? = nil
  ) where RegexOutput == (Substring, C0?, C1?, C2?, C3?, C4?, C5?, C6?), Component.RegexOutput == (W, C0, C1, C2, C3, C4, C5, C6) {
    let kind: DSLTree.QuantificationKind = behavior.map { .explicit($0.astKind) } ?? .default
    self.init(node: .quantification(.zeroOrMore, kind, component.regex.root))
  }
}

@available(SwiftStdlib 5.7, *)
extension ZeroOrMore {
  @available(SwiftStdlib 5.7, *)
    public init<W, C0, C1, C2, C3, C4, C5, C6, Component: RegexComponent>(
    _ behavior: QuantificationBehavior? = nil,
    @RegexComponentBuilder _ component: () -> Component
  ) where RegexOutput == (Substring, C0?, C1?, C2?, C3?, C4?, C5?, C6?), Component.RegexOutput == (W, C0, C1, C2, C3, C4, C5, C6) {
    let kind: DSLTree.QuantificationKind = behavior.map { .explicit($0.astKind) } ?? .default
    self.init(node: .quantification(.zeroOrMore, kind, component().regex.root))
  }
}


@available(SwiftStdlib 5.7, *)
extension OneOrMore {
  @available(SwiftStdlib 5.7, *)
    public init<W, C0, C1, C2, C3, C4, C5, C6, Component: RegexComponent>(
    _ component: Component,
    _ behavior: QuantificationBehavior? = nil
  ) where RegexOutput == (Substring, C0, C1, C2, C3, C4, C5, C6), Component.RegexOutput == (W, C0, C1, C2, C3, C4, C5, C6) {
    let kind: DSLTree.QuantificationKind = behavior.map { .explicit($0.astKind) } ?? .default
    self.init(node: .quantification(.oneOrMore, kind, component.regex.root))
  }
}

@available(SwiftStdlib 5.7, *)
extension OneOrMore {
  @available(SwiftStdlib 5.7, *)
    public init<W, C0, C1, C2, C3, C4, C5, C6, Component: RegexComponent>(
    _ behavior: QuantificationBehavior? = nil,
    @RegexComponentBuilder _ component: () -> Component
  ) where RegexOutput == (Substring, C0, C1, C2, C3, C4, C5, C6), Component.RegexOutput == (W, C0, C1, C2, C3, C4, C5, C6) {
    let kind: DSLTree.QuantificationKind = behavior.map { .explicit($0.astKind) } ?? .default
    self.init(node: .quantification(.oneOrMore, kind, component().regex.root))
  }
}


@available(SwiftStdlib 5.7, *)
extension Repeat {
  @available(SwiftStdlib 5.7, *)
    public init<W, C0, C1, C2, C3, C4, C5, C6, Component: RegexComponent>(
    _ component: Component,
    count: Int
  ) where RegexOutput == (Substring, C0?, C1?, C2?, C3?, C4?, C5?, C6?), Component.RegexOutput == (W, C0, C1, C2, C3, C4, C5, C6) {
    assert(count > 0, "Must specify a positive count")
    // TODO: Emit a warning about `repeatMatch(count: 0)` or `repeatMatch(count: 1)`
<<<<<<< HEAD
    self.init(node: .quantification(.exactly(count), .eager, component.regex.root))
=======
    self.init(node: .quantification(.exactly(.init(faking: count)), .default, component.regex.root))
>>>>>>> 42641dab
  }

  @available(SwiftStdlib 5.7, *)
    public init<W, C0, C1, C2, C3, C4, C5, C6, Component: RegexComponent>(
    count: Int,
    @RegexComponentBuilder _ component: () -> Component
  ) where RegexOutput == (Substring, C0?, C1?, C2?, C3?, C4?, C5?, C6?), Component.RegexOutput == (W, C0, C1, C2, C3, C4, C5, C6) {
    assert(count > 0, "Must specify a positive count")
    // TODO: Emit a warning about `repeatMatch(count: 0)` or `repeatMatch(count: 1)`
<<<<<<< HEAD
    self.init(node: .quantification(.exactly(count), .eager, component().regex.root))
=======
    self.init(node: .quantification(.exactly(.init(faking: count)), .default, component().regex.root))
>>>>>>> 42641dab
  }

  @available(SwiftStdlib 5.7, *)
    public init<W, C0, C1, C2, C3, C4, C5, C6, Component: RegexComponent, R: RangeExpression>(
    _ component: Component,
    _ expression: R,
    _ behavior: QuantificationBehavior? = nil
  ) where RegexOutput == (Substring, C0?, C1?, C2?, C3?, C4?, C5?, C6?), Component.RegexOutput == (W, C0, C1, C2, C3, C4, C5, C6), R.Bound == Int {
    self.init(node: .repeating(expression.relative(to: 0..<Int.max), behavior, component.regex.root))
  }

  @available(SwiftStdlib 5.7, *)
    public init<W, C0, C1, C2, C3, C4, C5, C6, Component: RegexComponent, R: RangeExpression>(
    _ expression: R,
    _ behavior: QuantificationBehavior? = nil,
    @RegexComponentBuilder _ component: () -> Component
  ) where RegexOutput == (Substring, C0?, C1?, C2?, C3?, C4?, C5?, C6?), Component.RegexOutput == (W, C0, C1, C2, C3, C4, C5, C6), R.Bound == Int {
    self.init(node: .repeating(expression.relative(to: 0..<Int.max), behavior, component().regex.root))
  }
}
@available(SwiftStdlib 5.7, *)
extension Optionally {
  @available(SwiftStdlib 5.7, *)
    public init<W, C0, C1, C2, C3, C4, C5, C6, C7, Component: RegexComponent>(
    _ component: Component,
    _ behavior: QuantificationBehavior? = nil
  ) where RegexOutput == (Substring, C0?, C1?, C2?, C3?, C4?, C5?, C6?, C7?), Component.RegexOutput == (W, C0, C1, C2, C3, C4, C5, C6, C7) {
    let kind: DSLTree.QuantificationKind = behavior.map { .explicit($0.astKind) } ?? .default
    self.init(node: .quantification(.zeroOrOne, kind, component.regex.root))
  }
}

@available(SwiftStdlib 5.7, *)
extension Optionally {
  @available(SwiftStdlib 5.7, *)
    public init<W, C0, C1, C2, C3, C4, C5, C6, C7, Component: RegexComponent>(
    _ behavior: QuantificationBehavior? = nil,
    @RegexComponentBuilder _ component: () -> Component
  ) where RegexOutput == (Substring, C0?, C1?, C2?, C3?, C4?, C5?, C6?, C7?), Component.RegexOutput == (W, C0, C1, C2, C3, C4, C5, C6, C7) {
    let kind: DSLTree.QuantificationKind = behavior.map { .explicit($0.astKind) } ?? .default
    self.init(node: .quantification(.zeroOrOne, kind, component().regex.root))
  }
}

@available(SwiftStdlib 5.7, *)
extension RegexComponentBuilder {
  @available(SwiftStdlib 5.7, *)
  public static func buildLimitedAvailability<W, C0, C1, C2, C3, C4, C5, C6, C7, Component: RegexComponent>(
    _ component: Component
  ) -> Regex<(Substring, C0?, C1?, C2?, C3?, C4?, C5?, C6?, C7?)> where Component.RegexOutput == (W, C0, C1, C2, C3, C4, C5, C6, C7) {
    .init(node: .quantification(.zeroOrOne, .default, component.regex.root))
  }
}
@available(SwiftStdlib 5.7, *)
extension ZeroOrMore {
  @available(SwiftStdlib 5.7, *)
    public init<W, C0, C1, C2, C3, C4, C5, C6, C7, Component: RegexComponent>(
    _ component: Component,
    _ behavior: QuantificationBehavior? = nil
  ) where RegexOutput == (Substring, C0?, C1?, C2?, C3?, C4?, C5?, C6?, C7?), Component.RegexOutput == (W, C0, C1, C2, C3, C4, C5, C6, C7) {
    let kind: DSLTree.QuantificationKind = behavior.map { .explicit($0.astKind) } ?? .default
    self.init(node: .quantification(.zeroOrMore, kind, component.regex.root))
  }
}

@available(SwiftStdlib 5.7, *)
extension ZeroOrMore {
  @available(SwiftStdlib 5.7, *)
    public init<W, C0, C1, C2, C3, C4, C5, C6, C7, Component: RegexComponent>(
    _ behavior: QuantificationBehavior? = nil,
    @RegexComponentBuilder _ component: () -> Component
  ) where RegexOutput == (Substring, C0?, C1?, C2?, C3?, C4?, C5?, C6?, C7?), Component.RegexOutput == (W, C0, C1, C2, C3, C4, C5, C6, C7) {
    let kind: DSLTree.QuantificationKind = behavior.map { .explicit($0.astKind) } ?? .default
    self.init(node: .quantification(.zeroOrMore, kind, component().regex.root))
  }
}


@available(SwiftStdlib 5.7, *)
extension OneOrMore {
  @available(SwiftStdlib 5.7, *)
    public init<W, C0, C1, C2, C3, C4, C5, C6, C7, Component: RegexComponent>(
    _ component: Component,
    _ behavior: QuantificationBehavior? = nil
  ) where RegexOutput == (Substring, C0, C1, C2, C3, C4, C5, C6, C7), Component.RegexOutput == (W, C0, C1, C2, C3, C4, C5, C6, C7) {
    let kind: DSLTree.QuantificationKind = behavior.map { .explicit($0.astKind) } ?? .default
    self.init(node: .quantification(.oneOrMore, kind, component.regex.root))
  }
}

@available(SwiftStdlib 5.7, *)
extension OneOrMore {
  @available(SwiftStdlib 5.7, *)
    public init<W, C0, C1, C2, C3, C4, C5, C6, C7, Component: RegexComponent>(
    _ behavior: QuantificationBehavior? = nil,
    @RegexComponentBuilder _ component: () -> Component
  ) where RegexOutput == (Substring, C0, C1, C2, C3, C4, C5, C6, C7), Component.RegexOutput == (W, C0, C1, C2, C3, C4, C5, C6, C7) {
    let kind: DSLTree.QuantificationKind = behavior.map { .explicit($0.astKind) } ?? .default
    self.init(node: .quantification(.oneOrMore, kind, component().regex.root))
  }
}


@available(SwiftStdlib 5.7, *)
extension Repeat {
  @available(SwiftStdlib 5.7, *)
    public init<W, C0, C1, C2, C3, C4, C5, C6, C7, Component: RegexComponent>(
    _ component: Component,
    count: Int
  ) where RegexOutput == (Substring, C0?, C1?, C2?, C3?, C4?, C5?, C6?, C7?), Component.RegexOutput == (W, C0, C1, C2, C3, C4, C5, C6, C7) {
    assert(count > 0, "Must specify a positive count")
    // TODO: Emit a warning about `repeatMatch(count: 0)` or `repeatMatch(count: 1)`
<<<<<<< HEAD
    self.init(node: .quantification(.exactly(count), .eager, component.regex.root))
=======
    self.init(node: .quantification(.exactly(.init(faking: count)), .default, component.regex.root))
>>>>>>> 42641dab
  }

  @available(SwiftStdlib 5.7, *)
    public init<W, C0, C1, C2, C3, C4, C5, C6, C7, Component: RegexComponent>(
    count: Int,
    @RegexComponentBuilder _ component: () -> Component
  ) where RegexOutput == (Substring, C0?, C1?, C2?, C3?, C4?, C5?, C6?, C7?), Component.RegexOutput == (W, C0, C1, C2, C3, C4, C5, C6, C7) {
    assert(count > 0, "Must specify a positive count")
    // TODO: Emit a warning about `repeatMatch(count: 0)` or `repeatMatch(count: 1)`
<<<<<<< HEAD
    self.init(node: .quantification(.exactly(count), .eager, component().regex.root))
=======
    self.init(node: .quantification(.exactly(.init(faking: count)), .default, component().regex.root))
>>>>>>> 42641dab
  }

  @available(SwiftStdlib 5.7, *)
    public init<W, C0, C1, C2, C3, C4, C5, C6, C7, Component: RegexComponent, R: RangeExpression>(
    _ component: Component,
    _ expression: R,
    _ behavior: QuantificationBehavior? = nil
  ) where RegexOutput == (Substring, C0?, C1?, C2?, C3?, C4?, C5?, C6?, C7?), Component.RegexOutput == (W, C0, C1, C2, C3, C4, C5, C6, C7), R.Bound == Int {
    self.init(node: .repeating(expression.relative(to: 0..<Int.max), behavior, component.regex.root))
  }

  @available(SwiftStdlib 5.7, *)
    public init<W, C0, C1, C2, C3, C4, C5, C6, C7, Component: RegexComponent, R: RangeExpression>(
    _ expression: R,
    _ behavior: QuantificationBehavior? = nil,
    @RegexComponentBuilder _ component: () -> Component
  ) where RegexOutput == (Substring, C0?, C1?, C2?, C3?, C4?, C5?, C6?, C7?), Component.RegexOutput == (W, C0, C1, C2, C3, C4, C5, C6, C7), R.Bound == Int {
    self.init(node: .repeating(expression.relative(to: 0..<Int.max), behavior, component().regex.root))
  }
}
@available(SwiftStdlib 5.7, *)
extension Optionally {
  @available(SwiftStdlib 5.7, *)
    public init<W, C0, C1, C2, C3, C4, C5, C6, C7, C8, Component: RegexComponent>(
    _ component: Component,
    _ behavior: QuantificationBehavior? = nil
  ) where RegexOutput == (Substring, C0?, C1?, C2?, C3?, C4?, C5?, C6?, C7?, C8?), Component.RegexOutput == (W, C0, C1, C2, C3, C4, C5, C6, C7, C8) {
    let kind: DSLTree.QuantificationKind = behavior.map { .explicit($0.astKind) } ?? .default
    self.init(node: .quantification(.zeroOrOne, kind, component.regex.root))
  }
}

@available(SwiftStdlib 5.7, *)
extension Optionally {
  @available(SwiftStdlib 5.7, *)
    public init<W, C0, C1, C2, C3, C4, C5, C6, C7, C8, Component: RegexComponent>(
    _ behavior: QuantificationBehavior? = nil,
    @RegexComponentBuilder _ component: () -> Component
  ) where RegexOutput == (Substring, C0?, C1?, C2?, C3?, C4?, C5?, C6?, C7?, C8?), Component.RegexOutput == (W, C0, C1, C2, C3, C4, C5, C6, C7, C8) {
    let kind: DSLTree.QuantificationKind = behavior.map { .explicit($0.astKind) } ?? .default
    self.init(node: .quantification(.zeroOrOne, kind, component().regex.root))
  }
}

@available(SwiftStdlib 5.7, *)
extension RegexComponentBuilder {
  @available(SwiftStdlib 5.7, *)
  public static func buildLimitedAvailability<W, C0, C1, C2, C3, C4, C5, C6, C7, C8, Component: RegexComponent>(
    _ component: Component
  ) -> Regex<(Substring, C0?, C1?, C2?, C3?, C4?, C5?, C6?, C7?, C8?)> where Component.RegexOutput == (W, C0, C1, C2, C3, C4, C5, C6, C7, C8) {
    .init(node: .quantification(.zeroOrOne, .default, component.regex.root))
  }
}
@available(SwiftStdlib 5.7, *)
extension ZeroOrMore {
  @available(SwiftStdlib 5.7, *)
    public init<W, C0, C1, C2, C3, C4, C5, C6, C7, C8, Component: RegexComponent>(
    _ component: Component,
    _ behavior: QuantificationBehavior? = nil
  ) where RegexOutput == (Substring, C0?, C1?, C2?, C3?, C4?, C5?, C6?, C7?, C8?), Component.RegexOutput == (W, C0, C1, C2, C3, C4, C5, C6, C7, C8) {
    let kind: DSLTree.QuantificationKind = behavior.map { .explicit($0.astKind) } ?? .default
    self.init(node: .quantification(.zeroOrMore, kind, component.regex.root))
  }
}

@available(SwiftStdlib 5.7, *)
extension ZeroOrMore {
  @available(SwiftStdlib 5.7, *)
    public init<W, C0, C1, C2, C3, C4, C5, C6, C7, C8, Component: RegexComponent>(
    _ behavior: QuantificationBehavior? = nil,
    @RegexComponentBuilder _ component: () -> Component
  ) where RegexOutput == (Substring, C0?, C1?, C2?, C3?, C4?, C5?, C6?, C7?, C8?), Component.RegexOutput == (W, C0, C1, C2, C3, C4, C5, C6, C7, C8) {
    let kind: DSLTree.QuantificationKind = behavior.map { .explicit($0.astKind) } ?? .default
    self.init(node: .quantification(.zeroOrMore, kind, component().regex.root))
  }
}


@available(SwiftStdlib 5.7, *)
extension OneOrMore {
  @available(SwiftStdlib 5.7, *)
    public init<W, C0, C1, C2, C3, C4, C5, C6, C7, C8, Component: RegexComponent>(
    _ component: Component,
    _ behavior: QuantificationBehavior? = nil
  ) where RegexOutput == (Substring, C0, C1, C2, C3, C4, C5, C6, C7, C8), Component.RegexOutput == (W, C0, C1, C2, C3, C4, C5, C6, C7, C8) {
    let kind: DSLTree.QuantificationKind = behavior.map { .explicit($0.astKind) } ?? .default
    self.init(node: .quantification(.oneOrMore, kind, component.regex.root))
  }
}

@available(SwiftStdlib 5.7, *)
extension OneOrMore {
  @available(SwiftStdlib 5.7, *)
    public init<W, C0, C1, C2, C3, C4, C5, C6, C7, C8, Component: RegexComponent>(
    _ behavior: QuantificationBehavior? = nil,
    @RegexComponentBuilder _ component: () -> Component
  ) where RegexOutput == (Substring, C0, C1, C2, C3, C4, C5, C6, C7, C8), Component.RegexOutput == (W, C0, C1, C2, C3, C4, C5, C6, C7, C8) {
    let kind: DSLTree.QuantificationKind = behavior.map { .explicit($0.astKind) } ?? .default
    self.init(node: .quantification(.oneOrMore, kind, component().regex.root))
  }
}


@available(SwiftStdlib 5.7, *)
extension Repeat {
  @available(SwiftStdlib 5.7, *)
    public init<W, C0, C1, C2, C3, C4, C5, C6, C7, C8, Component: RegexComponent>(
    _ component: Component,
    count: Int
  ) where RegexOutput == (Substring, C0?, C1?, C2?, C3?, C4?, C5?, C6?, C7?, C8?), Component.RegexOutput == (W, C0, C1, C2, C3, C4, C5, C6, C7, C8) {
    assert(count > 0, "Must specify a positive count")
    // TODO: Emit a warning about `repeatMatch(count: 0)` or `repeatMatch(count: 1)`
<<<<<<< HEAD
    self.init(node: .quantification(.exactly(count), .eager, component.regex.root))
=======
    self.init(node: .quantification(.exactly(.init(faking: count)), .default, component.regex.root))
>>>>>>> 42641dab
  }

  @available(SwiftStdlib 5.7, *)
    public init<W, C0, C1, C2, C3, C4, C5, C6, C7, C8, Component: RegexComponent>(
    count: Int,
    @RegexComponentBuilder _ component: () -> Component
  ) where RegexOutput == (Substring, C0?, C1?, C2?, C3?, C4?, C5?, C6?, C7?, C8?), Component.RegexOutput == (W, C0, C1, C2, C3, C4, C5, C6, C7, C8) {
    assert(count > 0, "Must specify a positive count")
    // TODO: Emit a warning about `repeatMatch(count: 0)` or `repeatMatch(count: 1)`
<<<<<<< HEAD
    self.init(node: .quantification(.exactly(count), .eager, component().regex.root))
=======
    self.init(node: .quantification(.exactly(.init(faking: count)), .default, component().regex.root))
>>>>>>> 42641dab
  }

  @available(SwiftStdlib 5.7, *)
    public init<W, C0, C1, C2, C3, C4, C5, C6, C7, C8, Component: RegexComponent, R: RangeExpression>(
    _ component: Component,
    _ expression: R,
    _ behavior: QuantificationBehavior? = nil
  ) where RegexOutput == (Substring, C0?, C1?, C2?, C3?, C4?, C5?, C6?, C7?, C8?), Component.RegexOutput == (W, C0, C1, C2, C3, C4, C5, C6, C7, C8), R.Bound == Int {
    self.init(node: .repeating(expression.relative(to: 0..<Int.max), behavior, component.regex.root))
  }

  @available(SwiftStdlib 5.7, *)
    public init<W, C0, C1, C2, C3, C4, C5, C6, C7, C8, Component: RegexComponent, R: RangeExpression>(
    _ expression: R,
    _ behavior: QuantificationBehavior? = nil,
    @RegexComponentBuilder _ component: () -> Component
  ) where RegexOutput == (Substring, C0?, C1?, C2?, C3?, C4?, C5?, C6?, C7?, C8?), Component.RegexOutput == (W, C0, C1, C2, C3, C4, C5, C6, C7, C8), R.Bound == Int {
    self.init(node: .repeating(expression.relative(to: 0..<Int.max), behavior, component().regex.root))
  }
}
@available(SwiftStdlib 5.7, *)
extension Optionally {
  @available(SwiftStdlib 5.7, *)
    public init<W, C0, C1, C2, C3, C4, C5, C6, C7, C8, C9, Component: RegexComponent>(
    _ component: Component,
    _ behavior: QuantificationBehavior? = nil
  ) where RegexOutput == (Substring, C0?, C1?, C2?, C3?, C4?, C5?, C6?, C7?, C8?, C9?), Component.RegexOutput == (W, C0, C1, C2, C3, C4, C5, C6, C7, C8, C9) {
    let kind: DSLTree.QuantificationKind = behavior.map { .explicit($0.astKind) } ?? .default
    self.init(node: .quantification(.zeroOrOne, kind, component.regex.root))
  }
}

@available(SwiftStdlib 5.7, *)
extension Optionally {
  @available(SwiftStdlib 5.7, *)
    public init<W, C0, C1, C2, C3, C4, C5, C6, C7, C8, C9, Component: RegexComponent>(
    _ behavior: QuantificationBehavior? = nil,
    @RegexComponentBuilder _ component: () -> Component
  ) where RegexOutput == (Substring, C0?, C1?, C2?, C3?, C4?, C5?, C6?, C7?, C8?, C9?), Component.RegexOutput == (W, C0, C1, C2, C3, C4, C5, C6, C7, C8, C9) {
    let kind: DSLTree.QuantificationKind = behavior.map { .explicit($0.astKind) } ?? .default
    self.init(node: .quantification(.zeroOrOne, kind, component().regex.root))
  }
}

@available(SwiftStdlib 5.7, *)
extension RegexComponentBuilder {
  @available(SwiftStdlib 5.7, *)
  public static func buildLimitedAvailability<W, C0, C1, C2, C3, C4, C5, C6, C7, C8, C9, Component: RegexComponent>(
    _ component: Component
  ) -> Regex<(Substring, C0?, C1?, C2?, C3?, C4?, C5?, C6?, C7?, C8?, C9?)> where Component.RegexOutput == (W, C0, C1, C2, C3, C4, C5, C6, C7, C8, C9) {
    .init(node: .quantification(.zeroOrOne, .default, component.regex.root))
  }
}
@available(SwiftStdlib 5.7, *)
extension ZeroOrMore {
  @available(SwiftStdlib 5.7, *)
    public init<W, C0, C1, C2, C3, C4, C5, C6, C7, C8, C9, Component: RegexComponent>(
    _ component: Component,
    _ behavior: QuantificationBehavior? = nil
  ) where RegexOutput == (Substring, C0?, C1?, C2?, C3?, C4?, C5?, C6?, C7?, C8?, C9?), Component.RegexOutput == (W, C0, C1, C2, C3, C4, C5, C6, C7, C8, C9) {
    let kind: DSLTree.QuantificationKind = behavior.map { .explicit($0.astKind) } ?? .default
    self.init(node: .quantification(.zeroOrMore, kind, component.regex.root))
  }
}

@available(SwiftStdlib 5.7, *)
extension ZeroOrMore {
  @available(SwiftStdlib 5.7, *)
    public init<W, C0, C1, C2, C3, C4, C5, C6, C7, C8, C9, Component: RegexComponent>(
    _ behavior: QuantificationBehavior? = nil,
    @RegexComponentBuilder _ component: () -> Component
  ) where RegexOutput == (Substring, C0?, C1?, C2?, C3?, C4?, C5?, C6?, C7?, C8?, C9?), Component.RegexOutput == (W, C0, C1, C2, C3, C4, C5, C6, C7, C8, C9) {
    let kind: DSLTree.QuantificationKind = behavior.map { .explicit($0.astKind) } ?? .default
    self.init(node: .quantification(.zeroOrMore, kind, component().regex.root))
  }
}


@available(SwiftStdlib 5.7, *)
extension OneOrMore {
  @available(SwiftStdlib 5.7, *)
    public init<W, C0, C1, C2, C3, C4, C5, C6, C7, C8, C9, Component: RegexComponent>(
    _ component: Component,
    _ behavior: QuantificationBehavior? = nil
  ) where RegexOutput == (Substring, C0, C1, C2, C3, C4, C5, C6, C7, C8, C9), Component.RegexOutput == (W, C0, C1, C2, C3, C4, C5, C6, C7, C8, C9) {
    let kind: DSLTree.QuantificationKind = behavior.map { .explicit($0.astKind) } ?? .default
    self.init(node: .quantification(.oneOrMore, kind, component.regex.root))
  }
}

@available(SwiftStdlib 5.7, *)
extension OneOrMore {
  @available(SwiftStdlib 5.7, *)
    public init<W, C0, C1, C2, C3, C4, C5, C6, C7, C8, C9, Component: RegexComponent>(
    _ behavior: QuantificationBehavior? = nil,
    @RegexComponentBuilder _ component: () -> Component
  ) where RegexOutput == (Substring, C0, C1, C2, C3, C4, C5, C6, C7, C8, C9), Component.RegexOutput == (W, C0, C1, C2, C3, C4, C5, C6, C7, C8, C9) {
    let kind: DSLTree.QuantificationKind = behavior.map { .explicit($0.astKind) } ?? .default
    self.init(node: .quantification(.oneOrMore, kind, component().regex.root))
  }
}


@available(SwiftStdlib 5.7, *)
extension Repeat {
  @available(SwiftStdlib 5.7, *)
    public init<W, C0, C1, C2, C3, C4, C5, C6, C7, C8, C9, Component: RegexComponent>(
    _ component: Component,
    count: Int
  ) where RegexOutput == (Substring, C0?, C1?, C2?, C3?, C4?, C5?, C6?, C7?, C8?, C9?), Component.RegexOutput == (W, C0, C1, C2, C3, C4, C5, C6, C7, C8, C9) {
    assert(count > 0, "Must specify a positive count")
    // TODO: Emit a warning about `repeatMatch(count: 0)` or `repeatMatch(count: 1)`
<<<<<<< HEAD
    self.init(node: .quantification(.exactly(count), .eager, component.regex.root))
=======
    self.init(node: .quantification(.exactly(.init(faking: count)), .default, component.regex.root))
>>>>>>> 42641dab
  }

  @available(SwiftStdlib 5.7, *)
    public init<W, C0, C1, C2, C3, C4, C5, C6, C7, C8, C9, Component: RegexComponent>(
    count: Int,
    @RegexComponentBuilder _ component: () -> Component
  ) where RegexOutput == (Substring, C0?, C1?, C2?, C3?, C4?, C5?, C6?, C7?, C8?, C9?), Component.RegexOutput == (W, C0, C1, C2, C3, C4, C5, C6, C7, C8, C9) {
    assert(count > 0, "Must specify a positive count")
    // TODO: Emit a warning about `repeatMatch(count: 0)` or `repeatMatch(count: 1)`
<<<<<<< HEAD
    self.init(node: .quantification(.exactly(count), .eager, component().regex.root))
=======
    self.init(node: .quantification(.exactly(.init(faking: count)), .default, component().regex.root))
>>>>>>> 42641dab
  }

  @available(SwiftStdlib 5.7, *)
    public init<W, C0, C1, C2, C3, C4, C5, C6, C7, C8, C9, Component: RegexComponent, R: RangeExpression>(
    _ component: Component,
    _ expression: R,
    _ behavior: QuantificationBehavior? = nil
  ) where RegexOutput == (Substring, C0?, C1?, C2?, C3?, C4?, C5?, C6?, C7?, C8?, C9?), Component.RegexOutput == (W, C0, C1, C2, C3, C4, C5, C6, C7, C8, C9), R.Bound == Int {
    self.init(node: .repeating(expression.relative(to: 0..<Int.max), behavior, component.regex.root))
  }

  @available(SwiftStdlib 5.7, *)
    public init<W, C0, C1, C2, C3, C4, C5, C6, C7, C8, C9, Component: RegexComponent, R: RangeExpression>(
    _ expression: R,
    _ behavior: QuantificationBehavior? = nil,
    @RegexComponentBuilder _ component: () -> Component
  ) where RegexOutput == (Substring, C0?, C1?, C2?, C3?, C4?, C5?, C6?, C7?, C8?, C9?), Component.RegexOutput == (W, C0, C1, C2, C3, C4, C5, C6, C7, C8, C9), R.Bound == Int {
    self.init(node: .repeating(expression.relative(to: 0..<Int.max), behavior, component().regex.root))
  }
}
@available(SwiftStdlib 5.7, *)
extension Local {
  @available(SwiftStdlib 5.7, *)
  @_disfavoredOverload
  public init<Component: RegexComponent>(
    _ component: Component
  ) where RegexOutput == Substring {
    self.init(node: .nonCapturingGroup(.atomicNonCapturing, component.regex.root))
  }
}

@available(SwiftStdlib 5.7, *)
extension Local {
  @available(SwiftStdlib 5.7, *)
  @_disfavoredOverload
  public init<Component: RegexComponent>(
    @RegexComponentBuilder _ component: () -> Component
  ) where RegexOutput == Substring {
    self.init(node: .nonCapturingGroup(.atomicNonCapturing, component().regex.root))
  }
}
@available(SwiftStdlib 5.7, *)
extension Local {
  @available(SwiftStdlib 5.7, *)
    public init<W, C0, Component: RegexComponent>(
    _ component: Component
  ) where RegexOutput == (Substring, C0), Component.RegexOutput == (W, C0) {
    self.init(node: .nonCapturingGroup(.atomicNonCapturing, component.regex.root))
  }
}

@available(SwiftStdlib 5.7, *)
extension Local {
  @available(SwiftStdlib 5.7, *)
    public init<W, C0, Component: RegexComponent>(
    @RegexComponentBuilder _ component: () -> Component
  ) where RegexOutput == (Substring, C0), Component.RegexOutput == (W, C0) {
    self.init(node: .nonCapturingGroup(.atomicNonCapturing, component().regex.root))
  }
}
@available(SwiftStdlib 5.7, *)
extension Local {
  @available(SwiftStdlib 5.7, *)
    public init<W, C0, C1, Component: RegexComponent>(
    _ component: Component
  ) where RegexOutput == (Substring, C0, C1), Component.RegexOutput == (W, C0, C1) {
    self.init(node: .nonCapturingGroup(.atomicNonCapturing, component.regex.root))
  }
}

@available(SwiftStdlib 5.7, *)
extension Local {
  @available(SwiftStdlib 5.7, *)
    public init<W, C0, C1, Component: RegexComponent>(
    @RegexComponentBuilder _ component: () -> Component
  ) where RegexOutput == (Substring, C0, C1), Component.RegexOutput == (W, C0, C1) {
    self.init(node: .nonCapturingGroup(.atomicNonCapturing, component().regex.root))
  }
}
@available(SwiftStdlib 5.7, *)
extension Local {
  @available(SwiftStdlib 5.7, *)
    public init<W, C0, C1, C2, Component: RegexComponent>(
    _ component: Component
  ) where RegexOutput == (Substring, C0, C1, C2), Component.RegexOutput == (W, C0, C1, C2) {
    self.init(node: .nonCapturingGroup(.atomicNonCapturing, component.regex.root))
  }
}

@available(SwiftStdlib 5.7, *)
extension Local {
  @available(SwiftStdlib 5.7, *)
    public init<W, C0, C1, C2, Component: RegexComponent>(
    @RegexComponentBuilder _ component: () -> Component
  ) where RegexOutput == (Substring, C0, C1, C2), Component.RegexOutput == (W, C0, C1, C2) {
    self.init(node: .nonCapturingGroup(.atomicNonCapturing, component().regex.root))
  }
}
@available(SwiftStdlib 5.7, *)
extension Local {
  @available(SwiftStdlib 5.7, *)
    public init<W, C0, C1, C2, C3, Component: RegexComponent>(
    _ component: Component
  ) where RegexOutput == (Substring, C0, C1, C2, C3), Component.RegexOutput == (W, C0, C1, C2, C3) {
    self.init(node: .nonCapturingGroup(.atomicNonCapturing, component.regex.root))
  }
}

@available(SwiftStdlib 5.7, *)
extension Local {
  @available(SwiftStdlib 5.7, *)
    public init<W, C0, C1, C2, C3, Component: RegexComponent>(
    @RegexComponentBuilder _ component: () -> Component
  ) where RegexOutput == (Substring, C0, C1, C2, C3), Component.RegexOutput == (W, C0, C1, C2, C3) {
    self.init(node: .nonCapturingGroup(.atomicNonCapturing, component().regex.root))
  }
}
@available(SwiftStdlib 5.7, *)
extension Local {
  @available(SwiftStdlib 5.7, *)
    public init<W, C0, C1, C2, C3, C4, Component: RegexComponent>(
    _ component: Component
  ) where RegexOutput == (Substring, C0, C1, C2, C3, C4), Component.RegexOutput == (W, C0, C1, C2, C3, C4) {
    self.init(node: .nonCapturingGroup(.atomicNonCapturing, component.regex.root))
  }
}

@available(SwiftStdlib 5.7, *)
extension Local {
  @available(SwiftStdlib 5.7, *)
    public init<W, C0, C1, C2, C3, C4, Component: RegexComponent>(
    @RegexComponentBuilder _ component: () -> Component
  ) where RegexOutput == (Substring, C0, C1, C2, C3, C4), Component.RegexOutput == (W, C0, C1, C2, C3, C4) {
    self.init(node: .nonCapturingGroup(.atomicNonCapturing, component().regex.root))
  }
}
@available(SwiftStdlib 5.7, *)
extension Local {
  @available(SwiftStdlib 5.7, *)
    public init<W, C0, C1, C2, C3, C4, C5, Component: RegexComponent>(
    _ component: Component
  ) where RegexOutput == (Substring, C0, C1, C2, C3, C4, C5), Component.RegexOutput == (W, C0, C1, C2, C3, C4, C5) {
    self.init(node: .nonCapturingGroup(.atomicNonCapturing, component.regex.root))
  }
}

@available(SwiftStdlib 5.7, *)
extension Local {
  @available(SwiftStdlib 5.7, *)
    public init<W, C0, C1, C2, C3, C4, C5, Component: RegexComponent>(
    @RegexComponentBuilder _ component: () -> Component
  ) where RegexOutput == (Substring, C0, C1, C2, C3, C4, C5), Component.RegexOutput == (W, C0, C1, C2, C3, C4, C5) {
    self.init(node: .nonCapturingGroup(.atomicNonCapturing, component().regex.root))
  }
}
@available(SwiftStdlib 5.7, *)
extension Local {
  @available(SwiftStdlib 5.7, *)
    public init<W, C0, C1, C2, C3, C4, C5, C6, Component: RegexComponent>(
    _ component: Component
  ) where RegexOutput == (Substring, C0, C1, C2, C3, C4, C5, C6), Component.RegexOutput == (W, C0, C1, C2, C3, C4, C5, C6) {
    self.init(node: .nonCapturingGroup(.atomicNonCapturing, component.regex.root))
  }
}

@available(SwiftStdlib 5.7, *)
extension Local {
  @available(SwiftStdlib 5.7, *)
    public init<W, C0, C1, C2, C3, C4, C5, C6, Component: RegexComponent>(
    @RegexComponentBuilder _ component: () -> Component
  ) where RegexOutput == (Substring, C0, C1, C2, C3, C4, C5, C6), Component.RegexOutput == (W, C0, C1, C2, C3, C4, C5, C6) {
    self.init(node: .nonCapturingGroup(.atomicNonCapturing, component().regex.root))
  }
}
@available(SwiftStdlib 5.7, *)
extension Local {
  @available(SwiftStdlib 5.7, *)
    public init<W, C0, C1, C2, C3, C4, C5, C6, C7, Component: RegexComponent>(
    _ component: Component
  ) where RegexOutput == (Substring, C0, C1, C2, C3, C4, C5, C6, C7), Component.RegexOutput == (W, C0, C1, C2, C3, C4, C5, C6, C7) {
    self.init(node: .nonCapturingGroup(.atomicNonCapturing, component.regex.root))
  }
}

@available(SwiftStdlib 5.7, *)
extension Local {
  @available(SwiftStdlib 5.7, *)
    public init<W, C0, C1, C2, C3, C4, C5, C6, C7, Component: RegexComponent>(
    @RegexComponentBuilder _ component: () -> Component
  ) where RegexOutput == (Substring, C0, C1, C2, C3, C4, C5, C6, C7), Component.RegexOutput == (W, C0, C1, C2, C3, C4, C5, C6, C7) {
    self.init(node: .nonCapturingGroup(.atomicNonCapturing, component().regex.root))
  }
}
@available(SwiftStdlib 5.7, *)
extension Local {
  @available(SwiftStdlib 5.7, *)
    public init<W, C0, C1, C2, C3, C4, C5, C6, C7, C8, Component: RegexComponent>(
    _ component: Component
  ) where RegexOutput == (Substring, C0, C1, C2, C3, C4, C5, C6, C7, C8), Component.RegexOutput == (W, C0, C1, C2, C3, C4, C5, C6, C7, C8) {
    self.init(node: .nonCapturingGroup(.atomicNonCapturing, component.regex.root))
  }
}

@available(SwiftStdlib 5.7, *)
extension Local {
  @available(SwiftStdlib 5.7, *)
    public init<W, C0, C1, C2, C3, C4, C5, C6, C7, C8, Component: RegexComponent>(
    @RegexComponentBuilder _ component: () -> Component
  ) where RegexOutput == (Substring, C0, C1, C2, C3, C4, C5, C6, C7, C8), Component.RegexOutput == (W, C0, C1, C2, C3, C4, C5, C6, C7, C8) {
    self.init(node: .nonCapturingGroup(.atomicNonCapturing, component().regex.root))
  }
}
@available(SwiftStdlib 5.7, *)
extension Local {
  @available(SwiftStdlib 5.7, *)
    public init<W, C0, C1, C2, C3, C4, C5, C6, C7, C8, C9, Component: RegexComponent>(
    _ component: Component
  ) where RegexOutput == (Substring, C0, C1, C2, C3, C4, C5, C6, C7, C8, C9), Component.RegexOutput == (W, C0, C1, C2, C3, C4, C5, C6, C7, C8, C9) {
    self.init(node: .nonCapturingGroup(.atomicNonCapturing, component.regex.root))
  }
}

@available(SwiftStdlib 5.7, *)
extension Local {
  @available(SwiftStdlib 5.7, *)
    public init<W, C0, C1, C2, C3, C4, C5, C6, C7, C8, C9, Component: RegexComponent>(
    @RegexComponentBuilder _ component: () -> Component
  ) where RegexOutput == (Substring, C0, C1, C2, C3, C4, C5, C6, C7, C8, C9), Component.RegexOutput == (W, C0, C1, C2, C3, C4, C5, C6, C7, C8, C9) {
    self.init(node: .nonCapturingGroup(.atomicNonCapturing, component().regex.root))
  }
}
@available(SwiftStdlib 5.7, *)
extension AlternationBuilder {
  @available(SwiftStdlib 5.7, *)
  public static func buildPartialBlock<R0, R1>(
    accumulated: R0, next: R1
  ) -> ChoiceOf<Substring> where R0: RegexComponent, R1: RegexComponent {
    .init(node: accumulated.regex.root.appendingAlternationCase(next.regex.root))
  }
}
@available(SwiftStdlib 5.7, *)
extension AlternationBuilder {
  @available(SwiftStdlib 5.7, *)
  public static func buildPartialBlock<R0, R1, W1, C0>(
    accumulated: R0, next: R1
  ) -> ChoiceOf<(Substring, C0?)> where R0: RegexComponent, R1: RegexComponent, R1.RegexOutput == (W1, C0) {
    .init(node: accumulated.regex.root.appendingAlternationCase(next.regex.root))
  }
}
@available(SwiftStdlib 5.7, *)
extension AlternationBuilder {
  @available(SwiftStdlib 5.7, *)
  public static func buildPartialBlock<R0, R1, W1, C0, C1>(
    accumulated: R0, next: R1
  ) -> ChoiceOf<(Substring, C0?, C1?)> where R0: RegexComponent, R1: RegexComponent, R1.RegexOutput == (W1, C0, C1) {
    .init(node: accumulated.regex.root.appendingAlternationCase(next.regex.root))
  }
}
@available(SwiftStdlib 5.7, *)
extension AlternationBuilder {
  @available(SwiftStdlib 5.7, *)
  public static func buildPartialBlock<R0, R1, W1, C0, C1, C2>(
    accumulated: R0, next: R1
  ) -> ChoiceOf<(Substring, C0?, C1?, C2?)> where R0: RegexComponent, R1: RegexComponent, R1.RegexOutput == (W1, C0, C1, C2) {
    .init(node: accumulated.regex.root.appendingAlternationCase(next.regex.root))
  }
}
@available(SwiftStdlib 5.7, *)
extension AlternationBuilder {
  @available(SwiftStdlib 5.7, *)
  public static func buildPartialBlock<R0, R1, W1, C0, C1, C2, C3>(
    accumulated: R0, next: R1
  ) -> ChoiceOf<(Substring, C0?, C1?, C2?, C3?)> where R0: RegexComponent, R1: RegexComponent, R1.RegexOutput == (W1, C0, C1, C2, C3) {
    .init(node: accumulated.regex.root.appendingAlternationCase(next.regex.root))
  }
}
@available(SwiftStdlib 5.7, *)
extension AlternationBuilder {
  @available(SwiftStdlib 5.7, *)
  public static func buildPartialBlock<R0, R1, W1, C0, C1, C2, C3, C4>(
    accumulated: R0, next: R1
  ) -> ChoiceOf<(Substring, C0?, C1?, C2?, C3?, C4?)> where R0: RegexComponent, R1: RegexComponent, R1.RegexOutput == (W1, C0, C1, C2, C3, C4) {
    .init(node: accumulated.regex.root.appendingAlternationCase(next.regex.root))
  }
}
@available(SwiftStdlib 5.7, *)
extension AlternationBuilder {
  @available(SwiftStdlib 5.7, *)
  public static func buildPartialBlock<R0, R1, W1, C0, C1, C2, C3, C4, C5>(
    accumulated: R0, next: R1
  ) -> ChoiceOf<(Substring, C0?, C1?, C2?, C3?, C4?, C5?)> where R0: RegexComponent, R1: RegexComponent, R1.RegexOutput == (W1, C0, C1, C2, C3, C4, C5) {
    .init(node: accumulated.regex.root.appendingAlternationCase(next.regex.root))
  }
}
@available(SwiftStdlib 5.7, *)
extension AlternationBuilder {
  @available(SwiftStdlib 5.7, *)
  public static func buildPartialBlock<R0, R1, W1, C0, C1, C2, C3, C4, C5, C6>(
    accumulated: R0, next: R1
  ) -> ChoiceOf<(Substring, C0?, C1?, C2?, C3?, C4?, C5?, C6?)> where R0: RegexComponent, R1: RegexComponent, R1.RegexOutput == (W1, C0, C1, C2, C3, C4, C5, C6) {
    .init(node: accumulated.regex.root.appendingAlternationCase(next.regex.root))
  }
}
@available(SwiftStdlib 5.7, *)
extension AlternationBuilder {
  @available(SwiftStdlib 5.7, *)
  public static func buildPartialBlock<R0, R1, W1, C0, C1, C2, C3, C4, C5, C6, C7>(
    accumulated: R0, next: R1
  ) -> ChoiceOf<(Substring, C0?, C1?, C2?, C3?, C4?, C5?, C6?, C7?)> where R0: RegexComponent, R1: RegexComponent, R1.RegexOutput == (W1, C0, C1, C2, C3, C4, C5, C6, C7) {
    .init(node: accumulated.regex.root.appendingAlternationCase(next.regex.root))
  }
}
@available(SwiftStdlib 5.7, *)
extension AlternationBuilder {
  @available(SwiftStdlib 5.7, *)
  public static func buildPartialBlock<R0, R1, W1, C0, C1, C2, C3, C4, C5, C6, C7, C8>(
    accumulated: R0, next: R1
  ) -> ChoiceOf<(Substring, C0?, C1?, C2?, C3?, C4?, C5?, C6?, C7?, C8?)> where R0: RegexComponent, R1: RegexComponent, R1.RegexOutput == (W1, C0, C1, C2, C3, C4, C5, C6, C7, C8) {
    .init(node: accumulated.regex.root.appendingAlternationCase(next.regex.root))
  }
}
@available(SwiftStdlib 5.7, *)
extension AlternationBuilder {
  @available(SwiftStdlib 5.7, *)
  public static func buildPartialBlock<R0, R1, W1, C0, C1, C2, C3, C4, C5, C6, C7, C8, C9>(
    accumulated: R0, next: R1
  ) -> ChoiceOf<(Substring, C0?, C1?, C2?, C3?, C4?, C5?, C6?, C7?, C8?, C9?)> where R0: RegexComponent, R1: RegexComponent, R1.RegexOutput == (W1, C0, C1, C2, C3, C4, C5, C6, C7, C8, C9) {
    .init(node: accumulated.regex.root.appendingAlternationCase(next.regex.root))
  }
}
@available(SwiftStdlib 5.7, *)
extension AlternationBuilder {
  @available(SwiftStdlib 5.7, *)
  public static func buildPartialBlock<R0, W0, C0, R1>(
    accumulated: R0, next: R1
  ) -> ChoiceOf<(Substring, C0)> where R0: RegexComponent, R1: RegexComponent, R0.RegexOutput == (W0, C0) {
    .init(node: accumulated.regex.root.appendingAlternationCase(next.regex.root))
  }
}
@available(SwiftStdlib 5.7, *)
extension AlternationBuilder {
  @available(SwiftStdlib 5.7, *)
  public static func buildPartialBlock<R0, W0, C0, R1, W1, C1>(
    accumulated: R0, next: R1
  ) -> ChoiceOf<(Substring, C0, C1?)> where R0: RegexComponent, R1: RegexComponent, R0.RegexOutput == (W0, C0), R1.RegexOutput == (W1, C1) {
    .init(node: accumulated.regex.root.appendingAlternationCase(next.regex.root))
  }
}
@available(SwiftStdlib 5.7, *)
extension AlternationBuilder {
  @available(SwiftStdlib 5.7, *)
  public static func buildPartialBlock<R0, W0, C0, R1, W1, C1, C2>(
    accumulated: R0, next: R1
  ) -> ChoiceOf<(Substring, C0, C1?, C2?)> where R0: RegexComponent, R1: RegexComponent, R0.RegexOutput == (W0, C0), R1.RegexOutput == (W1, C1, C2) {
    .init(node: accumulated.regex.root.appendingAlternationCase(next.regex.root))
  }
}
@available(SwiftStdlib 5.7, *)
extension AlternationBuilder {
  @available(SwiftStdlib 5.7, *)
  public static func buildPartialBlock<R0, W0, C0, R1, W1, C1, C2, C3>(
    accumulated: R0, next: R1
  ) -> ChoiceOf<(Substring, C0, C1?, C2?, C3?)> where R0: RegexComponent, R1: RegexComponent, R0.RegexOutput == (W0, C0), R1.RegexOutput == (W1, C1, C2, C3) {
    .init(node: accumulated.regex.root.appendingAlternationCase(next.regex.root))
  }
}
@available(SwiftStdlib 5.7, *)
extension AlternationBuilder {
  @available(SwiftStdlib 5.7, *)
  public static func buildPartialBlock<R0, W0, C0, R1, W1, C1, C2, C3, C4>(
    accumulated: R0, next: R1
  ) -> ChoiceOf<(Substring, C0, C1?, C2?, C3?, C4?)> where R0: RegexComponent, R1: RegexComponent, R0.RegexOutput == (W0, C0), R1.RegexOutput == (W1, C1, C2, C3, C4) {
    .init(node: accumulated.regex.root.appendingAlternationCase(next.regex.root))
  }
}
@available(SwiftStdlib 5.7, *)
extension AlternationBuilder {
  @available(SwiftStdlib 5.7, *)
  public static func buildPartialBlock<R0, W0, C0, R1, W1, C1, C2, C3, C4, C5>(
    accumulated: R0, next: R1
  ) -> ChoiceOf<(Substring, C0, C1?, C2?, C3?, C4?, C5?)> where R0: RegexComponent, R1: RegexComponent, R0.RegexOutput == (W0, C0), R1.RegexOutput == (W1, C1, C2, C3, C4, C5) {
    .init(node: accumulated.regex.root.appendingAlternationCase(next.regex.root))
  }
}
@available(SwiftStdlib 5.7, *)
extension AlternationBuilder {
  @available(SwiftStdlib 5.7, *)
  public static func buildPartialBlock<R0, W0, C0, R1, W1, C1, C2, C3, C4, C5, C6>(
    accumulated: R0, next: R1
  ) -> ChoiceOf<(Substring, C0, C1?, C2?, C3?, C4?, C5?, C6?)> where R0: RegexComponent, R1: RegexComponent, R0.RegexOutput == (W0, C0), R1.RegexOutput == (W1, C1, C2, C3, C4, C5, C6) {
    .init(node: accumulated.regex.root.appendingAlternationCase(next.regex.root))
  }
}
@available(SwiftStdlib 5.7, *)
extension AlternationBuilder {
  @available(SwiftStdlib 5.7, *)
  public static func buildPartialBlock<R0, W0, C0, R1, W1, C1, C2, C3, C4, C5, C6, C7>(
    accumulated: R0, next: R1
  ) -> ChoiceOf<(Substring, C0, C1?, C2?, C3?, C4?, C5?, C6?, C7?)> where R0: RegexComponent, R1: RegexComponent, R0.RegexOutput == (W0, C0), R1.RegexOutput == (W1, C1, C2, C3, C4, C5, C6, C7) {
    .init(node: accumulated.regex.root.appendingAlternationCase(next.regex.root))
  }
}
@available(SwiftStdlib 5.7, *)
extension AlternationBuilder {
  @available(SwiftStdlib 5.7, *)
  public static func buildPartialBlock<R0, W0, C0, R1, W1, C1, C2, C3, C4, C5, C6, C7, C8>(
    accumulated: R0, next: R1
  ) -> ChoiceOf<(Substring, C0, C1?, C2?, C3?, C4?, C5?, C6?, C7?, C8?)> where R0: RegexComponent, R1: RegexComponent, R0.RegexOutput == (W0, C0), R1.RegexOutput == (W1, C1, C2, C3, C4, C5, C6, C7, C8) {
    .init(node: accumulated.regex.root.appendingAlternationCase(next.regex.root))
  }
}
@available(SwiftStdlib 5.7, *)
extension AlternationBuilder {
  @available(SwiftStdlib 5.7, *)
  public static func buildPartialBlock<R0, W0, C0, R1, W1, C1, C2, C3, C4, C5, C6, C7, C8, C9>(
    accumulated: R0, next: R1
  ) -> ChoiceOf<(Substring, C0, C1?, C2?, C3?, C4?, C5?, C6?, C7?, C8?, C9?)> where R0: RegexComponent, R1: RegexComponent, R0.RegexOutput == (W0, C0), R1.RegexOutput == (W1, C1, C2, C3, C4, C5, C6, C7, C8, C9) {
    .init(node: accumulated.regex.root.appendingAlternationCase(next.regex.root))
  }
}
@available(SwiftStdlib 5.7, *)
extension AlternationBuilder {
  @available(SwiftStdlib 5.7, *)
  public static func buildPartialBlock<R0, W0, C0, C1, R1>(
    accumulated: R0, next: R1
  ) -> ChoiceOf<(Substring, C0, C1)> where R0: RegexComponent, R1: RegexComponent, R0.RegexOutput == (W0, C0, C1) {
    .init(node: accumulated.regex.root.appendingAlternationCase(next.regex.root))
  }
}
@available(SwiftStdlib 5.7, *)
extension AlternationBuilder {
  @available(SwiftStdlib 5.7, *)
  public static func buildPartialBlock<R0, W0, C0, C1, R1, W1, C2>(
    accumulated: R0, next: R1
  ) -> ChoiceOf<(Substring, C0, C1, C2?)> where R0: RegexComponent, R1: RegexComponent, R0.RegexOutput == (W0, C0, C1), R1.RegexOutput == (W1, C2) {
    .init(node: accumulated.regex.root.appendingAlternationCase(next.regex.root))
  }
}
@available(SwiftStdlib 5.7, *)
extension AlternationBuilder {
  @available(SwiftStdlib 5.7, *)
  public static func buildPartialBlock<R0, W0, C0, C1, R1, W1, C2, C3>(
    accumulated: R0, next: R1
  ) -> ChoiceOf<(Substring, C0, C1, C2?, C3?)> where R0: RegexComponent, R1: RegexComponent, R0.RegexOutput == (W0, C0, C1), R1.RegexOutput == (W1, C2, C3) {
    .init(node: accumulated.regex.root.appendingAlternationCase(next.regex.root))
  }
}
@available(SwiftStdlib 5.7, *)
extension AlternationBuilder {
  @available(SwiftStdlib 5.7, *)
  public static func buildPartialBlock<R0, W0, C0, C1, R1, W1, C2, C3, C4>(
    accumulated: R0, next: R1
  ) -> ChoiceOf<(Substring, C0, C1, C2?, C3?, C4?)> where R0: RegexComponent, R1: RegexComponent, R0.RegexOutput == (W0, C0, C1), R1.RegexOutput == (W1, C2, C3, C4) {
    .init(node: accumulated.regex.root.appendingAlternationCase(next.regex.root))
  }
}
@available(SwiftStdlib 5.7, *)
extension AlternationBuilder {
  @available(SwiftStdlib 5.7, *)
  public static func buildPartialBlock<R0, W0, C0, C1, R1, W1, C2, C3, C4, C5>(
    accumulated: R0, next: R1
  ) -> ChoiceOf<(Substring, C0, C1, C2?, C3?, C4?, C5?)> where R0: RegexComponent, R1: RegexComponent, R0.RegexOutput == (W0, C0, C1), R1.RegexOutput == (W1, C2, C3, C4, C5) {
    .init(node: accumulated.regex.root.appendingAlternationCase(next.regex.root))
  }
}
@available(SwiftStdlib 5.7, *)
extension AlternationBuilder {
  @available(SwiftStdlib 5.7, *)
  public static func buildPartialBlock<R0, W0, C0, C1, R1, W1, C2, C3, C4, C5, C6>(
    accumulated: R0, next: R1
  ) -> ChoiceOf<(Substring, C0, C1, C2?, C3?, C4?, C5?, C6?)> where R0: RegexComponent, R1: RegexComponent, R0.RegexOutput == (W0, C0, C1), R1.RegexOutput == (W1, C2, C3, C4, C5, C6) {
    .init(node: accumulated.regex.root.appendingAlternationCase(next.regex.root))
  }
}
@available(SwiftStdlib 5.7, *)
extension AlternationBuilder {
  @available(SwiftStdlib 5.7, *)
  public static func buildPartialBlock<R0, W0, C0, C1, R1, W1, C2, C3, C4, C5, C6, C7>(
    accumulated: R0, next: R1
  ) -> ChoiceOf<(Substring, C0, C1, C2?, C3?, C4?, C5?, C6?, C7?)> where R0: RegexComponent, R1: RegexComponent, R0.RegexOutput == (W0, C0, C1), R1.RegexOutput == (W1, C2, C3, C4, C5, C6, C7) {
    .init(node: accumulated.regex.root.appendingAlternationCase(next.regex.root))
  }
}
@available(SwiftStdlib 5.7, *)
extension AlternationBuilder {
  @available(SwiftStdlib 5.7, *)
  public static func buildPartialBlock<R0, W0, C0, C1, R1, W1, C2, C3, C4, C5, C6, C7, C8>(
    accumulated: R0, next: R1
  ) -> ChoiceOf<(Substring, C0, C1, C2?, C3?, C4?, C5?, C6?, C7?, C8?)> where R0: RegexComponent, R1: RegexComponent, R0.RegexOutput == (W0, C0, C1), R1.RegexOutput == (W1, C2, C3, C4, C5, C6, C7, C8) {
    .init(node: accumulated.regex.root.appendingAlternationCase(next.regex.root))
  }
}
@available(SwiftStdlib 5.7, *)
extension AlternationBuilder {
  @available(SwiftStdlib 5.7, *)
  public static func buildPartialBlock<R0, W0, C0, C1, R1, W1, C2, C3, C4, C5, C6, C7, C8, C9>(
    accumulated: R0, next: R1
  ) -> ChoiceOf<(Substring, C0, C1, C2?, C3?, C4?, C5?, C6?, C7?, C8?, C9?)> where R0: RegexComponent, R1: RegexComponent, R0.RegexOutput == (W0, C0, C1), R1.RegexOutput == (W1, C2, C3, C4, C5, C6, C7, C8, C9) {
    .init(node: accumulated.regex.root.appendingAlternationCase(next.regex.root))
  }
}
@available(SwiftStdlib 5.7, *)
extension AlternationBuilder {
  @available(SwiftStdlib 5.7, *)
  public static func buildPartialBlock<R0, W0, C0, C1, C2, R1>(
    accumulated: R0, next: R1
  ) -> ChoiceOf<(Substring, C0, C1, C2)> where R0: RegexComponent, R1: RegexComponent, R0.RegexOutput == (W0, C0, C1, C2) {
    .init(node: accumulated.regex.root.appendingAlternationCase(next.regex.root))
  }
}
@available(SwiftStdlib 5.7, *)
extension AlternationBuilder {
  @available(SwiftStdlib 5.7, *)
  public static func buildPartialBlock<R0, W0, C0, C1, C2, R1, W1, C3>(
    accumulated: R0, next: R1
  ) -> ChoiceOf<(Substring, C0, C1, C2, C3?)> where R0: RegexComponent, R1: RegexComponent, R0.RegexOutput == (W0, C0, C1, C2), R1.RegexOutput == (W1, C3) {
    .init(node: accumulated.regex.root.appendingAlternationCase(next.regex.root))
  }
}
@available(SwiftStdlib 5.7, *)
extension AlternationBuilder {
  @available(SwiftStdlib 5.7, *)
  public static func buildPartialBlock<R0, W0, C0, C1, C2, R1, W1, C3, C4>(
    accumulated: R0, next: R1
  ) -> ChoiceOf<(Substring, C0, C1, C2, C3?, C4?)> where R0: RegexComponent, R1: RegexComponent, R0.RegexOutput == (W0, C0, C1, C2), R1.RegexOutput == (W1, C3, C4) {
    .init(node: accumulated.regex.root.appendingAlternationCase(next.regex.root))
  }
}
@available(SwiftStdlib 5.7, *)
extension AlternationBuilder {
  @available(SwiftStdlib 5.7, *)
  public static func buildPartialBlock<R0, W0, C0, C1, C2, R1, W1, C3, C4, C5>(
    accumulated: R0, next: R1
  ) -> ChoiceOf<(Substring, C0, C1, C2, C3?, C4?, C5?)> where R0: RegexComponent, R1: RegexComponent, R0.RegexOutput == (W0, C0, C1, C2), R1.RegexOutput == (W1, C3, C4, C5) {
    .init(node: accumulated.regex.root.appendingAlternationCase(next.regex.root))
  }
}
@available(SwiftStdlib 5.7, *)
extension AlternationBuilder {
  @available(SwiftStdlib 5.7, *)
  public static func buildPartialBlock<R0, W0, C0, C1, C2, R1, W1, C3, C4, C5, C6>(
    accumulated: R0, next: R1
  ) -> ChoiceOf<(Substring, C0, C1, C2, C3?, C4?, C5?, C6?)> where R0: RegexComponent, R1: RegexComponent, R0.RegexOutput == (W0, C0, C1, C2), R1.RegexOutput == (W1, C3, C4, C5, C6) {
    .init(node: accumulated.regex.root.appendingAlternationCase(next.regex.root))
  }
}
@available(SwiftStdlib 5.7, *)
extension AlternationBuilder {
  @available(SwiftStdlib 5.7, *)
  public static func buildPartialBlock<R0, W0, C0, C1, C2, R1, W1, C3, C4, C5, C6, C7>(
    accumulated: R0, next: R1
  ) -> ChoiceOf<(Substring, C0, C1, C2, C3?, C4?, C5?, C6?, C7?)> where R0: RegexComponent, R1: RegexComponent, R0.RegexOutput == (W0, C0, C1, C2), R1.RegexOutput == (W1, C3, C4, C5, C6, C7) {
    .init(node: accumulated.regex.root.appendingAlternationCase(next.regex.root))
  }
}
@available(SwiftStdlib 5.7, *)
extension AlternationBuilder {
  @available(SwiftStdlib 5.7, *)
  public static func buildPartialBlock<R0, W0, C0, C1, C2, R1, W1, C3, C4, C5, C6, C7, C8>(
    accumulated: R0, next: R1
  ) -> ChoiceOf<(Substring, C0, C1, C2, C3?, C4?, C5?, C6?, C7?, C8?)> where R0: RegexComponent, R1: RegexComponent, R0.RegexOutput == (W0, C0, C1, C2), R1.RegexOutput == (W1, C3, C4, C5, C6, C7, C8) {
    .init(node: accumulated.regex.root.appendingAlternationCase(next.regex.root))
  }
}
@available(SwiftStdlib 5.7, *)
extension AlternationBuilder {
  @available(SwiftStdlib 5.7, *)
  public static func buildPartialBlock<R0, W0, C0, C1, C2, R1, W1, C3, C4, C5, C6, C7, C8, C9>(
    accumulated: R0, next: R1
  ) -> ChoiceOf<(Substring, C0, C1, C2, C3?, C4?, C5?, C6?, C7?, C8?, C9?)> where R0: RegexComponent, R1: RegexComponent, R0.RegexOutput == (W0, C0, C1, C2), R1.RegexOutput == (W1, C3, C4, C5, C6, C7, C8, C9) {
    .init(node: accumulated.regex.root.appendingAlternationCase(next.regex.root))
  }
}
@available(SwiftStdlib 5.7, *)
extension AlternationBuilder {
  @available(SwiftStdlib 5.7, *)
  public static func buildPartialBlock<R0, W0, C0, C1, C2, C3, R1>(
    accumulated: R0, next: R1
  ) -> ChoiceOf<(Substring, C0, C1, C2, C3)> where R0: RegexComponent, R1: RegexComponent, R0.RegexOutput == (W0, C0, C1, C2, C3) {
    .init(node: accumulated.regex.root.appendingAlternationCase(next.regex.root))
  }
}
@available(SwiftStdlib 5.7, *)
extension AlternationBuilder {
  @available(SwiftStdlib 5.7, *)
  public static func buildPartialBlock<R0, W0, C0, C1, C2, C3, R1, W1, C4>(
    accumulated: R0, next: R1
  ) -> ChoiceOf<(Substring, C0, C1, C2, C3, C4?)> where R0: RegexComponent, R1: RegexComponent, R0.RegexOutput == (W0, C0, C1, C2, C3), R1.RegexOutput == (W1, C4) {
    .init(node: accumulated.regex.root.appendingAlternationCase(next.regex.root))
  }
}
@available(SwiftStdlib 5.7, *)
extension AlternationBuilder {
  @available(SwiftStdlib 5.7, *)
  public static func buildPartialBlock<R0, W0, C0, C1, C2, C3, R1, W1, C4, C5>(
    accumulated: R0, next: R1
  ) -> ChoiceOf<(Substring, C0, C1, C2, C3, C4?, C5?)> where R0: RegexComponent, R1: RegexComponent, R0.RegexOutput == (W0, C0, C1, C2, C3), R1.RegexOutput == (W1, C4, C5) {
    .init(node: accumulated.regex.root.appendingAlternationCase(next.regex.root))
  }
}
@available(SwiftStdlib 5.7, *)
extension AlternationBuilder {
  @available(SwiftStdlib 5.7, *)
  public static func buildPartialBlock<R0, W0, C0, C1, C2, C3, R1, W1, C4, C5, C6>(
    accumulated: R0, next: R1
  ) -> ChoiceOf<(Substring, C0, C1, C2, C3, C4?, C5?, C6?)> where R0: RegexComponent, R1: RegexComponent, R0.RegexOutput == (W0, C0, C1, C2, C3), R1.RegexOutput == (W1, C4, C5, C6) {
    .init(node: accumulated.regex.root.appendingAlternationCase(next.regex.root))
  }
}
@available(SwiftStdlib 5.7, *)
extension AlternationBuilder {
  @available(SwiftStdlib 5.7, *)
  public static func buildPartialBlock<R0, W0, C0, C1, C2, C3, R1, W1, C4, C5, C6, C7>(
    accumulated: R0, next: R1
  ) -> ChoiceOf<(Substring, C0, C1, C2, C3, C4?, C5?, C6?, C7?)> where R0: RegexComponent, R1: RegexComponent, R0.RegexOutput == (W0, C0, C1, C2, C3), R1.RegexOutput == (W1, C4, C5, C6, C7) {
    .init(node: accumulated.regex.root.appendingAlternationCase(next.regex.root))
  }
}
@available(SwiftStdlib 5.7, *)
extension AlternationBuilder {
  @available(SwiftStdlib 5.7, *)
  public static func buildPartialBlock<R0, W0, C0, C1, C2, C3, R1, W1, C4, C5, C6, C7, C8>(
    accumulated: R0, next: R1
  ) -> ChoiceOf<(Substring, C0, C1, C2, C3, C4?, C5?, C6?, C7?, C8?)> where R0: RegexComponent, R1: RegexComponent, R0.RegexOutput == (W0, C0, C1, C2, C3), R1.RegexOutput == (W1, C4, C5, C6, C7, C8) {
    .init(node: accumulated.regex.root.appendingAlternationCase(next.regex.root))
  }
}
@available(SwiftStdlib 5.7, *)
extension AlternationBuilder {
  @available(SwiftStdlib 5.7, *)
  public static func buildPartialBlock<R0, W0, C0, C1, C2, C3, R1, W1, C4, C5, C6, C7, C8, C9>(
    accumulated: R0, next: R1
  ) -> ChoiceOf<(Substring, C0, C1, C2, C3, C4?, C5?, C6?, C7?, C8?, C9?)> where R0: RegexComponent, R1: RegexComponent, R0.RegexOutput == (W0, C0, C1, C2, C3), R1.RegexOutput == (W1, C4, C5, C6, C7, C8, C9) {
    .init(node: accumulated.regex.root.appendingAlternationCase(next.regex.root))
  }
}
@available(SwiftStdlib 5.7, *)
extension AlternationBuilder {
  @available(SwiftStdlib 5.7, *)
  public static func buildPartialBlock<R0, W0, C0, C1, C2, C3, C4, R1>(
    accumulated: R0, next: R1
  ) -> ChoiceOf<(Substring, C0, C1, C2, C3, C4)> where R0: RegexComponent, R1: RegexComponent, R0.RegexOutput == (W0, C0, C1, C2, C3, C4) {
    .init(node: accumulated.regex.root.appendingAlternationCase(next.regex.root))
  }
}
@available(SwiftStdlib 5.7, *)
extension AlternationBuilder {
  @available(SwiftStdlib 5.7, *)
  public static func buildPartialBlock<R0, W0, C0, C1, C2, C3, C4, R1, W1, C5>(
    accumulated: R0, next: R1
  ) -> ChoiceOf<(Substring, C0, C1, C2, C3, C4, C5?)> where R0: RegexComponent, R1: RegexComponent, R0.RegexOutput == (W0, C0, C1, C2, C3, C4), R1.RegexOutput == (W1, C5) {
    .init(node: accumulated.regex.root.appendingAlternationCase(next.regex.root))
  }
}
@available(SwiftStdlib 5.7, *)
extension AlternationBuilder {
  @available(SwiftStdlib 5.7, *)
  public static func buildPartialBlock<R0, W0, C0, C1, C2, C3, C4, R1, W1, C5, C6>(
    accumulated: R0, next: R1
  ) -> ChoiceOf<(Substring, C0, C1, C2, C3, C4, C5?, C6?)> where R0: RegexComponent, R1: RegexComponent, R0.RegexOutput == (W0, C0, C1, C2, C3, C4), R1.RegexOutput == (W1, C5, C6) {
    .init(node: accumulated.regex.root.appendingAlternationCase(next.regex.root))
  }
}
@available(SwiftStdlib 5.7, *)
extension AlternationBuilder {
  @available(SwiftStdlib 5.7, *)
  public static func buildPartialBlock<R0, W0, C0, C1, C2, C3, C4, R1, W1, C5, C6, C7>(
    accumulated: R0, next: R1
  ) -> ChoiceOf<(Substring, C0, C1, C2, C3, C4, C5?, C6?, C7?)> where R0: RegexComponent, R1: RegexComponent, R0.RegexOutput == (W0, C0, C1, C2, C3, C4), R1.RegexOutput == (W1, C5, C6, C7) {
    .init(node: accumulated.regex.root.appendingAlternationCase(next.regex.root))
  }
}
@available(SwiftStdlib 5.7, *)
extension AlternationBuilder {
  @available(SwiftStdlib 5.7, *)
  public static func buildPartialBlock<R0, W0, C0, C1, C2, C3, C4, R1, W1, C5, C6, C7, C8>(
    accumulated: R0, next: R1
  ) -> ChoiceOf<(Substring, C0, C1, C2, C3, C4, C5?, C6?, C7?, C8?)> where R0: RegexComponent, R1: RegexComponent, R0.RegexOutput == (W0, C0, C1, C2, C3, C4), R1.RegexOutput == (W1, C5, C6, C7, C8) {
    .init(node: accumulated.regex.root.appendingAlternationCase(next.regex.root))
  }
}
@available(SwiftStdlib 5.7, *)
extension AlternationBuilder {
  @available(SwiftStdlib 5.7, *)
  public static func buildPartialBlock<R0, W0, C0, C1, C2, C3, C4, R1, W1, C5, C6, C7, C8, C9>(
    accumulated: R0, next: R1
  ) -> ChoiceOf<(Substring, C0, C1, C2, C3, C4, C5?, C6?, C7?, C8?, C9?)> where R0: RegexComponent, R1: RegexComponent, R0.RegexOutput == (W0, C0, C1, C2, C3, C4), R1.RegexOutput == (W1, C5, C6, C7, C8, C9) {
    .init(node: accumulated.regex.root.appendingAlternationCase(next.regex.root))
  }
}
@available(SwiftStdlib 5.7, *)
extension AlternationBuilder {
  @available(SwiftStdlib 5.7, *)
  public static func buildPartialBlock<R0, W0, C0, C1, C2, C3, C4, C5, R1>(
    accumulated: R0, next: R1
  ) -> ChoiceOf<(Substring, C0, C1, C2, C3, C4, C5)> where R0: RegexComponent, R1: RegexComponent, R0.RegexOutput == (W0, C0, C1, C2, C3, C4, C5) {
    .init(node: accumulated.regex.root.appendingAlternationCase(next.regex.root))
  }
}
@available(SwiftStdlib 5.7, *)
extension AlternationBuilder {
  @available(SwiftStdlib 5.7, *)
  public static func buildPartialBlock<R0, W0, C0, C1, C2, C3, C4, C5, R1, W1, C6>(
    accumulated: R0, next: R1
  ) -> ChoiceOf<(Substring, C0, C1, C2, C3, C4, C5, C6?)> where R0: RegexComponent, R1: RegexComponent, R0.RegexOutput == (W0, C0, C1, C2, C3, C4, C5), R1.RegexOutput == (W1, C6) {
    .init(node: accumulated.regex.root.appendingAlternationCase(next.regex.root))
  }
}
@available(SwiftStdlib 5.7, *)
extension AlternationBuilder {
  @available(SwiftStdlib 5.7, *)
  public static func buildPartialBlock<R0, W0, C0, C1, C2, C3, C4, C5, R1, W1, C6, C7>(
    accumulated: R0, next: R1
  ) -> ChoiceOf<(Substring, C0, C1, C2, C3, C4, C5, C6?, C7?)> where R0: RegexComponent, R1: RegexComponent, R0.RegexOutput == (W0, C0, C1, C2, C3, C4, C5), R1.RegexOutput == (W1, C6, C7) {
    .init(node: accumulated.regex.root.appendingAlternationCase(next.regex.root))
  }
}
@available(SwiftStdlib 5.7, *)
extension AlternationBuilder {
  @available(SwiftStdlib 5.7, *)
  public static func buildPartialBlock<R0, W0, C0, C1, C2, C3, C4, C5, R1, W1, C6, C7, C8>(
    accumulated: R0, next: R1
  ) -> ChoiceOf<(Substring, C0, C1, C2, C3, C4, C5, C6?, C7?, C8?)> where R0: RegexComponent, R1: RegexComponent, R0.RegexOutput == (W0, C0, C1, C2, C3, C4, C5), R1.RegexOutput == (W1, C6, C7, C8) {
    .init(node: accumulated.regex.root.appendingAlternationCase(next.regex.root))
  }
}
@available(SwiftStdlib 5.7, *)
extension AlternationBuilder {
  @available(SwiftStdlib 5.7, *)
  public static func buildPartialBlock<R0, W0, C0, C1, C2, C3, C4, C5, R1, W1, C6, C7, C8, C9>(
    accumulated: R0, next: R1
  ) -> ChoiceOf<(Substring, C0, C1, C2, C3, C4, C5, C6?, C7?, C8?, C9?)> where R0: RegexComponent, R1: RegexComponent, R0.RegexOutput == (W0, C0, C1, C2, C3, C4, C5), R1.RegexOutput == (W1, C6, C7, C8, C9) {
    .init(node: accumulated.regex.root.appendingAlternationCase(next.regex.root))
  }
}
@available(SwiftStdlib 5.7, *)
extension AlternationBuilder {
  @available(SwiftStdlib 5.7, *)
  public static func buildPartialBlock<R0, W0, C0, C1, C2, C3, C4, C5, C6, R1>(
    accumulated: R0, next: R1
  ) -> ChoiceOf<(Substring, C0, C1, C2, C3, C4, C5, C6)> where R0: RegexComponent, R1: RegexComponent, R0.RegexOutput == (W0, C0, C1, C2, C3, C4, C5, C6) {
    .init(node: accumulated.regex.root.appendingAlternationCase(next.regex.root))
  }
}
@available(SwiftStdlib 5.7, *)
extension AlternationBuilder {
  @available(SwiftStdlib 5.7, *)
  public static func buildPartialBlock<R0, W0, C0, C1, C2, C3, C4, C5, C6, R1, W1, C7>(
    accumulated: R0, next: R1
  ) -> ChoiceOf<(Substring, C0, C1, C2, C3, C4, C5, C6, C7?)> where R0: RegexComponent, R1: RegexComponent, R0.RegexOutput == (W0, C0, C1, C2, C3, C4, C5, C6), R1.RegexOutput == (W1, C7) {
    .init(node: accumulated.regex.root.appendingAlternationCase(next.regex.root))
  }
}
@available(SwiftStdlib 5.7, *)
extension AlternationBuilder {
  @available(SwiftStdlib 5.7, *)
  public static func buildPartialBlock<R0, W0, C0, C1, C2, C3, C4, C5, C6, R1, W1, C7, C8>(
    accumulated: R0, next: R1
  ) -> ChoiceOf<(Substring, C0, C1, C2, C3, C4, C5, C6, C7?, C8?)> where R0: RegexComponent, R1: RegexComponent, R0.RegexOutput == (W0, C0, C1, C2, C3, C4, C5, C6), R1.RegexOutput == (W1, C7, C8) {
    .init(node: accumulated.regex.root.appendingAlternationCase(next.regex.root))
  }
}
@available(SwiftStdlib 5.7, *)
extension AlternationBuilder {
  @available(SwiftStdlib 5.7, *)
  public static func buildPartialBlock<R0, W0, C0, C1, C2, C3, C4, C5, C6, R1, W1, C7, C8, C9>(
    accumulated: R0, next: R1
  ) -> ChoiceOf<(Substring, C0, C1, C2, C3, C4, C5, C6, C7?, C8?, C9?)> where R0: RegexComponent, R1: RegexComponent, R0.RegexOutput == (W0, C0, C1, C2, C3, C4, C5, C6), R1.RegexOutput == (W1, C7, C8, C9) {
    .init(node: accumulated.regex.root.appendingAlternationCase(next.regex.root))
  }
}
@available(SwiftStdlib 5.7, *)
extension AlternationBuilder {
  @available(SwiftStdlib 5.7, *)
  public static func buildPartialBlock<R0, W0, C0, C1, C2, C3, C4, C5, C6, C7, R1>(
    accumulated: R0, next: R1
  ) -> ChoiceOf<(Substring, C0, C1, C2, C3, C4, C5, C6, C7)> where R0: RegexComponent, R1: RegexComponent, R0.RegexOutput == (W0, C0, C1, C2, C3, C4, C5, C6, C7) {
    .init(node: accumulated.regex.root.appendingAlternationCase(next.regex.root))
  }
}
@available(SwiftStdlib 5.7, *)
extension AlternationBuilder {
  @available(SwiftStdlib 5.7, *)
  public static func buildPartialBlock<R0, W0, C0, C1, C2, C3, C4, C5, C6, C7, R1, W1, C8>(
    accumulated: R0, next: R1
  ) -> ChoiceOf<(Substring, C0, C1, C2, C3, C4, C5, C6, C7, C8?)> where R0: RegexComponent, R1: RegexComponent, R0.RegexOutput == (W0, C0, C1, C2, C3, C4, C5, C6, C7), R1.RegexOutput == (W1, C8) {
    .init(node: accumulated.regex.root.appendingAlternationCase(next.regex.root))
  }
}
@available(SwiftStdlib 5.7, *)
extension AlternationBuilder {
  @available(SwiftStdlib 5.7, *)
  public static func buildPartialBlock<R0, W0, C0, C1, C2, C3, C4, C5, C6, C7, R1, W1, C8, C9>(
    accumulated: R0, next: R1
  ) -> ChoiceOf<(Substring, C0, C1, C2, C3, C4, C5, C6, C7, C8?, C9?)> where R0: RegexComponent, R1: RegexComponent, R0.RegexOutput == (W0, C0, C1, C2, C3, C4, C5, C6, C7), R1.RegexOutput == (W1, C8, C9) {
    .init(node: accumulated.regex.root.appendingAlternationCase(next.regex.root))
  }
}
@available(SwiftStdlib 5.7, *)
extension AlternationBuilder {
  @available(SwiftStdlib 5.7, *)
  public static func buildPartialBlock<R0, W0, C0, C1, C2, C3, C4, C5, C6, C7, C8, R1>(
    accumulated: R0, next: R1
  ) -> ChoiceOf<(Substring, C0, C1, C2, C3, C4, C5, C6, C7, C8)> where R0: RegexComponent, R1: RegexComponent, R0.RegexOutput == (W0, C0, C1, C2, C3, C4, C5, C6, C7, C8) {
    .init(node: accumulated.regex.root.appendingAlternationCase(next.regex.root))
  }
}
@available(SwiftStdlib 5.7, *)
extension AlternationBuilder {
  @available(SwiftStdlib 5.7, *)
  public static func buildPartialBlock<R0, W0, C0, C1, C2, C3, C4, C5, C6, C7, C8, R1, W1, C9>(
    accumulated: R0, next: R1
  ) -> ChoiceOf<(Substring, C0, C1, C2, C3, C4, C5, C6, C7, C8, C9?)> where R0: RegexComponent, R1: RegexComponent, R0.RegexOutput == (W0, C0, C1, C2, C3, C4, C5, C6, C7, C8), R1.RegexOutput == (W1, C9) {
    .init(node: accumulated.regex.root.appendingAlternationCase(next.regex.root))
  }
}
@available(SwiftStdlib 5.7, *)
extension AlternationBuilder {
  @available(SwiftStdlib 5.7, *)
  public static func buildPartialBlock<R, W, C0>(first regex: R) -> ChoiceOf<(W, C0?)> where R: RegexComponent, R.RegexOutput == (W, C0) {
    .init(node: .orderedChoice([regex.regex.root]))
  }
}
@available(SwiftStdlib 5.7, *)
extension AlternationBuilder {
  @available(SwiftStdlib 5.7, *)
  public static func buildPartialBlock<R, W, C0, C1>(first regex: R) -> ChoiceOf<(W, C0?, C1?)> where R: RegexComponent, R.RegexOutput == (W, C0, C1) {
    .init(node: .orderedChoice([regex.regex.root]))
  }
}
@available(SwiftStdlib 5.7, *)
extension AlternationBuilder {
  @available(SwiftStdlib 5.7, *)
  public static func buildPartialBlock<R, W, C0, C1, C2>(first regex: R) -> ChoiceOf<(W, C0?, C1?, C2?)> where R: RegexComponent, R.RegexOutput == (W, C0, C1, C2) {
    .init(node: .orderedChoice([regex.regex.root]))
  }
}
@available(SwiftStdlib 5.7, *)
extension AlternationBuilder {
  @available(SwiftStdlib 5.7, *)
  public static func buildPartialBlock<R, W, C0, C1, C2, C3>(first regex: R) -> ChoiceOf<(W, C0?, C1?, C2?, C3?)> where R: RegexComponent, R.RegexOutput == (W, C0, C1, C2, C3) {
    .init(node: .orderedChoice([regex.regex.root]))
  }
}
@available(SwiftStdlib 5.7, *)
extension AlternationBuilder {
  @available(SwiftStdlib 5.7, *)
  public static func buildPartialBlock<R, W, C0, C1, C2, C3, C4>(first regex: R) -> ChoiceOf<(W, C0?, C1?, C2?, C3?, C4?)> where R: RegexComponent, R.RegexOutput == (W, C0, C1, C2, C3, C4) {
    .init(node: .orderedChoice([regex.regex.root]))
  }
}
@available(SwiftStdlib 5.7, *)
extension AlternationBuilder {
  @available(SwiftStdlib 5.7, *)
  public static func buildPartialBlock<R, W, C0, C1, C2, C3, C4, C5>(first regex: R) -> ChoiceOf<(W, C0?, C1?, C2?, C3?, C4?, C5?)> where R: RegexComponent, R.RegexOutput == (W, C0, C1, C2, C3, C4, C5) {
    .init(node: .orderedChoice([regex.regex.root]))
  }
}
@available(SwiftStdlib 5.7, *)
extension AlternationBuilder {
  @available(SwiftStdlib 5.7, *)
  public static func buildPartialBlock<R, W, C0, C1, C2, C3, C4, C5, C6>(first regex: R) -> ChoiceOf<(W, C0?, C1?, C2?, C3?, C4?, C5?, C6?)> where R: RegexComponent, R.RegexOutput == (W, C0, C1, C2, C3, C4, C5, C6) {
    .init(node: .orderedChoice([regex.regex.root]))
  }
}
@available(SwiftStdlib 5.7, *)
extension AlternationBuilder {
  @available(SwiftStdlib 5.7, *)
  public static func buildPartialBlock<R, W, C0, C1, C2, C3, C4, C5, C6, C7>(first regex: R) -> ChoiceOf<(W, C0?, C1?, C2?, C3?, C4?, C5?, C6?, C7?)> where R: RegexComponent, R.RegexOutput == (W, C0, C1, C2, C3, C4, C5, C6, C7) {
    .init(node: .orderedChoice([regex.regex.root]))
  }
}
@available(SwiftStdlib 5.7, *)
extension AlternationBuilder {
  @available(SwiftStdlib 5.7, *)
  public static func buildPartialBlock<R, W, C0, C1, C2, C3, C4, C5, C6, C7, C8>(first regex: R) -> ChoiceOf<(W, C0?, C1?, C2?, C3?, C4?, C5?, C6?, C7?, C8?)> where R: RegexComponent, R.RegexOutput == (W, C0, C1, C2, C3, C4, C5, C6, C7, C8) {
    .init(node: .orderedChoice([regex.regex.root]))
  }
}
@available(SwiftStdlib 5.7, *)
extension AlternationBuilder {
  @available(SwiftStdlib 5.7, *)
  public static func buildPartialBlock<R, W, C0, C1, C2, C3, C4, C5, C6, C7, C8, C9>(first regex: R) -> ChoiceOf<(W, C0?, C1?, C2?, C3?, C4?, C5?, C6?, C7?, C8?, C9?)> where R: RegexComponent, R.RegexOutput == (W, C0, C1, C2, C3, C4, C5, C6, C7, C8, C9) {
    .init(node: .orderedChoice([regex.regex.root]))
  }
}
// MARK: - Non-builder capture arity 0

@available(SwiftStdlib 5.7, *)
extension Capture {
  @available(SwiftStdlib 5.7, *)
  @_disfavoredOverload
  public init<R: RegexComponent, W>(
    _ component: R
  ) where RegexOutput == (Substring, W), R.RegexOutput == W {
    self.init(node: .capture(component.regex.root))
  }

  @available(SwiftStdlib 5.7, *)
  @_disfavoredOverload
  public init<R: RegexComponent, W>(
    _ component: R, as reference: Reference<W>
  ) where RegexOutput == (Substring, W), R.RegexOutput == W {
    self.init(node: .capture(reference: reference.id, component.regex.root))
  }

  @available(SwiftStdlib 5.7, *)
  @_disfavoredOverload
  public init<R: RegexComponent, W, NewCapture>(
    _ component: R,
    transform: @escaping (Substring) throws -> NewCapture
  ) where RegexOutput == (Substring, NewCapture), R.RegexOutput == W {
    self.init(node: .capture(.transform(
      CaptureTransform(resultType: NewCapture.self) {
        try transform($0) as Any
      },
      component.regex.root)))
  }

  @available(SwiftStdlib 5.7, *)
  @_disfavoredOverload
  public init<R: RegexComponent, W, NewCapture>(
    _ component: R,
    as reference: Reference<NewCapture>,
    transform: @escaping (Substring) throws -> NewCapture
  ) where RegexOutput == (Substring, NewCapture), R.RegexOutput == W {
    self.init(node: .capture(
      reference: reference.id,
      .transform(
        CaptureTransform(resultType: NewCapture.self) {
          try transform($0) as Any
        },
        component.regex.root)))
  }
}

@available(SwiftStdlib 5.7, *)
extension TryCapture {
  @available(SwiftStdlib 5.7, *)
  @_disfavoredOverload
  public init<R: RegexComponent, W, NewCapture>(
    _ component: R,
    transform: @escaping (Substring) throws -> NewCapture?
  ) where RegexOutput == (Substring, NewCapture), R.RegexOutput == W {
    self.init(node: .capture(.transform(
      CaptureTransform(resultType: NewCapture.self) {
        try transform($0) as Any?
      },
      component.regex.root)))
  }

  @available(SwiftStdlib 5.7, *)
  @_disfavoredOverload
  public init<R: RegexComponent, W, NewCapture>(
    _ component: R,
    as reference: Reference<NewCapture>,
    transform: @escaping (Substring) throws -> NewCapture?
  ) where RegexOutput == (Substring, NewCapture), R.RegexOutput == W {
    self.init(node: .capture(
      reference: reference.id,
      .transform(
        CaptureTransform(resultType: NewCapture.self) {
          try transform($0) as Any?
        },
        component.regex.root)))
  }
}

// MARK: - Builder capture arity 0

@available(SwiftStdlib 5.7, *)
extension Capture {
  @available(SwiftStdlib 5.7, *)
  @_disfavoredOverload
  public init<R: RegexComponent, W>(
    @RegexComponentBuilder _ component: () -> R
  ) where RegexOutput == (Substring, W), R.RegexOutput == W {
    self.init(node: .capture(component().regex.root))
  }

  @available(SwiftStdlib 5.7, *)
  @_disfavoredOverload
  public init<R: RegexComponent, W>(
    as reference: Reference<W>,
    @RegexComponentBuilder _ component: () -> R
  ) where RegexOutput == (Substring, W), R.RegexOutput == W {
    self.init(node: .capture(
      reference: reference.id,
      component().regex.root))
  }

  @available(SwiftStdlib 5.7, *)
  @_disfavoredOverload
  public init<R: RegexComponent, W, NewCapture>(
    @RegexComponentBuilder _ component: () -> R,
    transform: @escaping (Substring) throws -> NewCapture
  ) where RegexOutput == (Substring, NewCapture), R.RegexOutput == W {
    self.init(node: .capture(.transform(
      CaptureTransform(resultType: NewCapture.self) {
        try transform($0) as Any
      },
      component().regex.root)))
  }

  @available(SwiftStdlib 5.7, *)
  @_disfavoredOverload
  public init<R: RegexComponent, W, NewCapture>(
    as reference: Reference<NewCapture>,
    @RegexComponentBuilder _ component: () -> R,
    transform: @escaping (Substring) throws -> NewCapture
  ) where RegexOutput == (Substring, NewCapture), R.RegexOutput == W {
    self.init(node: .capture(
      reference: reference.id,
      .transform(
        CaptureTransform(resultType: NewCapture.self) {
          try transform($0) as Any
        },
        component().regex.root)))
  }
}

@available(SwiftStdlib 5.7, *)
extension TryCapture {
  @available(SwiftStdlib 5.7, *)
  @_disfavoredOverload
  public init<R: RegexComponent, W, NewCapture>(
    @RegexComponentBuilder _ component: () -> R,
    transform: @escaping (Substring) throws -> NewCapture?
  ) where RegexOutput == (Substring, NewCapture), R.RegexOutput == W {
    self.init(node: .capture(.transform(
      CaptureTransform(resultType: NewCapture.self) {
        try transform($0) as Any?
      },
      component().regex.root)))
  }

  @available(SwiftStdlib 5.7, *)
  @_disfavoredOverload
  public init<R: RegexComponent, W, NewCapture>(
    as reference: Reference<NewCapture>,
    @RegexComponentBuilder _ component: () -> R,
    transform: @escaping (Substring) throws -> NewCapture?
  ) where RegexOutput == (Substring, NewCapture), R.RegexOutput == W {
    self.init(node: .capture(
      reference: reference.id,
      .transform(
        CaptureTransform(resultType: NewCapture.self) {
          try transform($0) as Any?
        },
        component().regex.root)))
  }
}

// MARK: - Non-builder capture arity 1

@available(SwiftStdlib 5.7, *)
extension Capture {
  @available(SwiftStdlib 5.7, *)
    public init<R: RegexComponent, W, C0>(
    _ component: R
  ) where RegexOutput == (Substring, W, C0), R.RegexOutput == (W, C0) {
    self.init(node: .capture(component.regex.root))
  }

  @available(SwiftStdlib 5.7, *)
    public init<R: RegexComponent, W, C0>(
    _ component: R, as reference: Reference<W>
  ) where RegexOutput == (Substring, W, C0), R.RegexOutput == (W, C0) {
    self.init(node: .capture(reference: reference.id, component.regex.root))
  }

  @available(SwiftStdlib 5.7, *)
    public init<R: RegexComponent, W, C0, NewCapture>(
    _ component: R,
    transform: @escaping (Substring) throws -> NewCapture
  ) where RegexOutput == (Substring, NewCapture, C0), R.RegexOutput == (W, C0) {
    self.init(node: .capture(.transform(
      CaptureTransform(resultType: NewCapture.self) {
        try transform($0) as Any
      },
      component.regex.root)))
  }

  @available(SwiftStdlib 5.7, *)
    public init<R: RegexComponent, W, C0, NewCapture>(
    _ component: R,
    as reference: Reference<NewCapture>,
    transform: @escaping (Substring) throws -> NewCapture
  ) where RegexOutput == (Substring, NewCapture, C0), R.RegexOutput == (W, C0) {
    self.init(node: .capture(
      reference: reference.id,
      .transform(
        CaptureTransform(resultType: NewCapture.self) {
          try transform($0) as Any
        },
        component.regex.root)))
  }
}

@available(SwiftStdlib 5.7, *)
extension TryCapture {
  @available(SwiftStdlib 5.7, *)
    public init<R: RegexComponent, W, C0, NewCapture>(
    _ component: R,
    transform: @escaping (Substring) throws -> NewCapture?
  ) where RegexOutput == (Substring, NewCapture, C0), R.RegexOutput == (W, C0) {
    self.init(node: .capture(.transform(
      CaptureTransform(resultType: NewCapture.self) {
        try transform($0) as Any?
      },
      component.regex.root)))
  }

  @available(SwiftStdlib 5.7, *)
    public init<R: RegexComponent, W, C0, NewCapture>(
    _ component: R,
    as reference: Reference<NewCapture>,
    transform: @escaping (Substring) throws -> NewCapture?
  ) where RegexOutput == (Substring, NewCapture, C0), R.RegexOutput == (W, C0) {
    self.init(node: .capture(
      reference: reference.id,
      .transform(
        CaptureTransform(resultType: NewCapture.self) {
          try transform($0) as Any?
        },
        component.regex.root)))
  }
}

// MARK: - Builder capture arity 1

@available(SwiftStdlib 5.7, *)
extension Capture {
  @available(SwiftStdlib 5.7, *)
    public init<R: RegexComponent, W, C0>(
    @RegexComponentBuilder _ component: () -> R
  ) where RegexOutput == (Substring, W, C0), R.RegexOutput == (W, C0) {
    self.init(node: .capture(component().regex.root))
  }

  @available(SwiftStdlib 5.7, *)
    public init<R: RegexComponent, W, C0>(
    as reference: Reference<W>,
    @RegexComponentBuilder _ component: () -> R
  ) where RegexOutput == (Substring, W, C0), R.RegexOutput == (W, C0) {
    self.init(node: .capture(
      reference: reference.id,
      component().regex.root))
  }

  @available(SwiftStdlib 5.7, *)
    public init<R: RegexComponent, W, C0, NewCapture>(
    @RegexComponentBuilder _ component: () -> R,
    transform: @escaping (Substring) throws -> NewCapture
  ) where RegexOutput == (Substring, NewCapture, C0), R.RegexOutput == (W, C0) {
    self.init(node: .capture(.transform(
      CaptureTransform(resultType: NewCapture.self) {
        try transform($0) as Any
      },
      component().regex.root)))
  }

  @available(SwiftStdlib 5.7, *)
    public init<R: RegexComponent, W, C0, NewCapture>(
    as reference: Reference<NewCapture>,
    @RegexComponentBuilder _ component: () -> R,
    transform: @escaping (Substring) throws -> NewCapture
  ) where RegexOutput == (Substring, NewCapture, C0), R.RegexOutput == (W, C0) {
    self.init(node: .capture(
      reference: reference.id,
      .transform(
        CaptureTransform(resultType: NewCapture.self) {
          try transform($0) as Any
        },
        component().regex.root)))
  }
}

@available(SwiftStdlib 5.7, *)
extension TryCapture {
  @available(SwiftStdlib 5.7, *)
    public init<R: RegexComponent, W, C0, NewCapture>(
    @RegexComponentBuilder _ component: () -> R,
    transform: @escaping (Substring) throws -> NewCapture?
  ) where RegexOutput == (Substring, NewCapture, C0), R.RegexOutput == (W, C0) {
    self.init(node: .capture(.transform(
      CaptureTransform(resultType: NewCapture.self) {
        try transform($0) as Any?
      },
      component().regex.root)))
  }

  @available(SwiftStdlib 5.7, *)
    public init<R: RegexComponent, W, C0, NewCapture>(
    as reference: Reference<NewCapture>,
    @RegexComponentBuilder _ component: () -> R,
    transform: @escaping (Substring) throws -> NewCapture?
  ) where RegexOutput == (Substring, NewCapture, C0), R.RegexOutput == (W, C0) {
    self.init(node: .capture(
      reference: reference.id,
      .transform(
        CaptureTransform(resultType: NewCapture.self) {
          try transform($0) as Any?
        },
        component().regex.root)))
  }
}

// MARK: - Non-builder capture arity 2

@available(SwiftStdlib 5.7, *)
extension Capture {
  @available(SwiftStdlib 5.7, *)
    public init<R: RegexComponent, W, C0, C1>(
    _ component: R
  ) where RegexOutput == (Substring, W, C0, C1), R.RegexOutput == (W, C0, C1) {
    self.init(node: .capture(component.regex.root))
  }

  @available(SwiftStdlib 5.7, *)
    public init<R: RegexComponent, W, C0, C1>(
    _ component: R, as reference: Reference<W>
  ) where RegexOutput == (Substring, W, C0, C1), R.RegexOutput == (W, C0, C1) {
    self.init(node: .capture(reference: reference.id, component.regex.root))
  }

  @available(SwiftStdlib 5.7, *)
    public init<R: RegexComponent, W, C0, C1, NewCapture>(
    _ component: R,
    transform: @escaping (Substring) throws -> NewCapture
  ) where RegexOutput == (Substring, NewCapture, C0, C1), R.RegexOutput == (W, C0, C1) {
    self.init(node: .capture(.transform(
      CaptureTransform(resultType: NewCapture.self) {
        try transform($0) as Any
      },
      component.regex.root)))
  }

  @available(SwiftStdlib 5.7, *)
    public init<R: RegexComponent, W, C0, C1, NewCapture>(
    _ component: R,
    as reference: Reference<NewCapture>,
    transform: @escaping (Substring) throws -> NewCapture
  ) where RegexOutput == (Substring, NewCapture, C0, C1), R.RegexOutput == (W, C0, C1) {
    self.init(node: .capture(
      reference: reference.id,
      .transform(
        CaptureTransform(resultType: NewCapture.self) {
          try transform($0) as Any
        },
        component.regex.root)))
  }
}

@available(SwiftStdlib 5.7, *)
extension TryCapture {
  @available(SwiftStdlib 5.7, *)
    public init<R: RegexComponent, W, C0, C1, NewCapture>(
    _ component: R,
    transform: @escaping (Substring) throws -> NewCapture?
  ) where RegexOutput == (Substring, NewCapture, C0, C1), R.RegexOutput == (W, C0, C1) {
    self.init(node: .capture(.transform(
      CaptureTransform(resultType: NewCapture.self) {
        try transform($0) as Any?
      },
      component.regex.root)))
  }

  @available(SwiftStdlib 5.7, *)
    public init<R: RegexComponent, W, C0, C1, NewCapture>(
    _ component: R,
    as reference: Reference<NewCapture>,
    transform: @escaping (Substring) throws -> NewCapture?
  ) where RegexOutput == (Substring, NewCapture, C0, C1), R.RegexOutput == (W, C0, C1) {
    self.init(node: .capture(
      reference: reference.id,
      .transform(
        CaptureTransform(resultType: NewCapture.self) {
          try transform($0) as Any?
        },
        component.regex.root)))
  }
}

// MARK: - Builder capture arity 2

@available(SwiftStdlib 5.7, *)
extension Capture {
  @available(SwiftStdlib 5.7, *)
    public init<R: RegexComponent, W, C0, C1>(
    @RegexComponentBuilder _ component: () -> R
  ) where RegexOutput == (Substring, W, C0, C1), R.RegexOutput == (W, C0, C1) {
    self.init(node: .capture(component().regex.root))
  }

  @available(SwiftStdlib 5.7, *)
    public init<R: RegexComponent, W, C0, C1>(
    as reference: Reference<W>,
    @RegexComponentBuilder _ component: () -> R
  ) where RegexOutput == (Substring, W, C0, C1), R.RegexOutput == (W, C0, C1) {
    self.init(node: .capture(
      reference: reference.id,
      component().regex.root))
  }

  @available(SwiftStdlib 5.7, *)
    public init<R: RegexComponent, W, C0, C1, NewCapture>(
    @RegexComponentBuilder _ component: () -> R,
    transform: @escaping (Substring) throws -> NewCapture
  ) where RegexOutput == (Substring, NewCapture, C0, C1), R.RegexOutput == (W, C0, C1) {
    self.init(node: .capture(.transform(
      CaptureTransform(resultType: NewCapture.self) {
        try transform($0) as Any
      },
      component().regex.root)))
  }

  @available(SwiftStdlib 5.7, *)
    public init<R: RegexComponent, W, C0, C1, NewCapture>(
    as reference: Reference<NewCapture>,
    @RegexComponentBuilder _ component: () -> R,
    transform: @escaping (Substring) throws -> NewCapture
  ) where RegexOutput == (Substring, NewCapture, C0, C1), R.RegexOutput == (W, C0, C1) {
    self.init(node: .capture(
      reference: reference.id,
      .transform(
        CaptureTransform(resultType: NewCapture.self) {
          try transform($0) as Any
        },
        component().regex.root)))
  }
}

@available(SwiftStdlib 5.7, *)
extension TryCapture {
  @available(SwiftStdlib 5.7, *)
    public init<R: RegexComponent, W, C0, C1, NewCapture>(
    @RegexComponentBuilder _ component: () -> R,
    transform: @escaping (Substring) throws -> NewCapture?
  ) where RegexOutput == (Substring, NewCapture, C0, C1), R.RegexOutput == (W, C0, C1) {
    self.init(node: .capture(.transform(
      CaptureTransform(resultType: NewCapture.self) {
        try transform($0) as Any?
      },
      component().regex.root)))
  }

  @available(SwiftStdlib 5.7, *)
    public init<R: RegexComponent, W, C0, C1, NewCapture>(
    as reference: Reference<NewCapture>,
    @RegexComponentBuilder _ component: () -> R,
    transform: @escaping (Substring) throws -> NewCapture?
  ) where RegexOutput == (Substring, NewCapture, C0, C1), R.RegexOutput == (W, C0, C1) {
    self.init(node: .capture(
      reference: reference.id,
      .transform(
        CaptureTransform(resultType: NewCapture.self) {
          try transform($0) as Any?
        },
        component().regex.root)))
  }
}

// MARK: - Non-builder capture arity 3

@available(SwiftStdlib 5.7, *)
extension Capture {
  @available(SwiftStdlib 5.7, *)
    public init<R: RegexComponent, W, C0, C1, C2>(
    _ component: R
  ) where RegexOutput == (Substring, W, C0, C1, C2), R.RegexOutput == (W, C0, C1, C2) {
    self.init(node: .capture(component.regex.root))
  }

  @available(SwiftStdlib 5.7, *)
    public init<R: RegexComponent, W, C0, C1, C2>(
    _ component: R, as reference: Reference<W>
  ) where RegexOutput == (Substring, W, C0, C1, C2), R.RegexOutput == (W, C0, C1, C2) {
    self.init(node: .capture(reference: reference.id, component.regex.root))
  }

  @available(SwiftStdlib 5.7, *)
    public init<R: RegexComponent, W, C0, C1, C2, NewCapture>(
    _ component: R,
    transform: @escaping (Substring) throws -> NewCapture
  ) where RegexOutput == (Substring, NewCapture, C0, C1, C2), R.RegexOutput == (W, C0, C1, C2) {
    self.init(node: .capture(.transform(
      CaptureTransform(resultType: NewCapture.self) {
        try transform($0) as Any
      },
      component.regex.root)))
  }

  @available(SwiftStdlib 5.7, *)
    public init<R: RegexComponent, W, C0, C1, C2, NewCapture>(
    _ component: R,
    as reference: Reference<NewCapture>,
    transform: @escaping (Substring) throws -> NewCapture
  ) where RegexOutput == (Substring, NewCapture, C0, C1, C2), R.RegexOutput == (W, C0, C1, C2) {
    self.init(node: .capture(
      reference: reference.id,
      .transform(
        CaptureTransform(resultType: NewCapture.self) {
          try transform($0) as Any
        },
        component.regex.root)))
  }
}

@available(SwiftStdlib 5.7, *)
extension TryCapture {
  @available(SwiftStdlib 5.7, *)
    public init<R: RegexComponent, W, C0, C1, C2, NewCapture>(
    _ component: R,
    transform: @escaping (Substring) throws -> NewCapture?
  ) where RegexOutput == (Substring, NewCapture, C0, C1, C2), R.RegexOutput == (W, C0, C1, C2) {
    self.init(node: .capture(.transform(
      CaptureTransform(resultType: NewCapture.self) {
        try transform($0) as Any?
      },
      component.regex.root)))
  }

  @available(SwiftStdlib 5.7, *)
    public init<R: RegexComponent, W, C0, C1, C2, NewCapture>(
    _ component: R,
    as reference: Reference<NewCapture>,
    transform: @escaping (Substring) throws -> NewCapture?
  ) where RegexOutput == (Substring, NewCapture, C0, C1, C2), R.RegexOutput == (W, C0, C1, C2) {
    self.init(node: .capture(
      reference: reference.id,
      .transform(
        CaptureTransform(resultType: NewCapture.self) {
          try transform($0) as Any?
        },
        component.regex.root)))
  }
}

// MARK: - Builder capture arity 3

@available(SwiftStdlib 5.7, *)
extension Capture {
  @available(SwiftStdlib 5.7, *)
    public init<R: RegexComponent, W, C0, C1, C2>(
    @RegexComponentBuilder _ component: () -> R
  ) where RegexOutput == (Substring, W, C0, C1, C2), R.RegexOutput == (W, C0, C1, C2) {
    self.init(node: .capture(component().regex.root))
  }

  @available(SwiftStdlib 5.7, *)
    public init<R: RegexComponent, W, C0, C1, C2>(
    as reference: Reference<W>,
    @RegexComponentBuilder _ component: () -> R
  ) where RegexOutput == (Substring, W, C0, C1, C2), R.RegexOutput == (W, C0, C1, C2) {
    self.init(node: .capture(
      reference: reference.id,
      component().regex.root))
  }

  @available(SwiftStdlib 5.7, *)
    public init<R: RegexComponent, W, C0, C1, C2, NewCapture>(
    @RegexComponentBuilder _ component: () -> R,
    transform: @escaping (Substring) throws -> NewCapture
  ) where RegexOutput == (Substring, NewCapture, C0, C1, C2), R.RegexOutput == (W, C0, C1, C2) {
    self.init(node: .capture(.transform(
      CaptureTransform(resultType: NewCapture.self) {
        try transform($0) as Any
      },
      component().regex.root)))
  }

  @available(SwiftStdlib 5.7, *)
    public init<R: RegexComponent, W, C0, C1, C2, NewCapture>(
    as reference: Reference<NewCapture>,
    @RegexComponentBuilder _ component: () -> R,
    transform: @escaping (Substring) throws -> NewCapture
  ) where RegexOutput == (Substring, NewCapture, C0, C1, C2), R.RegexOutput == (W, C0, C1, C2) {
    self.init(node: .capture(
      reference: reference.id,
      .transform(
        CaptureTransform(resultType: NewCapture.self) {
          try transform($0) as Any
        },
        component().regex.root)))
  }
}

@available(SwiftStdlib 5.7, *)
extension TryCapture {
  @available(SwiftStdlib 5.7, *)
    public init<R: RegexComponent, W, C0, C1, C2, NewCapture>(
    @RegexComponentBuilder _ component: () -> R,
    transform: @escaping (Substring) throws -> NewCapture?
  ) where RegexOutput == (Substring, NewCapture, C0, C1, C2), R.RegexOutput == (W, C0, C1, C2) {
    self.init(node: .capture(.transform(
      CaptureTransform(resultType: NewCapture.self) {
        try transform($0) as Any?
      },
      component().regex.root)))
  }

  @available(SwiftStdlib 5.7, *)
    public init<R: RegexComponent, W, C0, C1, C2, NewCapture>(
    as reference: Reference<NewCapture>,
    @RegexComponentBuilder _ component: () -> R,
    transform: @escaping (Substring) throws -> NewCapture?
  ) where RegexOutput == (Substring, NewCapture, C0, C1, C2), R.RegexOutput == (W, C0, C1, C2) {
    self.init(node: .capture(
      reference: reference.id,
      .transform(
        CaptureTransform(resultType: NewCapture.self) {
          try transform($0) as Any?
        },
        component().regex.root)))
  }
}

// MARK: - Non-builder capture arity 4

@available(SwiftStdlib 5.7, *)
extension Capture {
  @available(SwiftStdlib 5.7, *)
    public init<R: RegexComponent, W, C0, C1, C2, C3>(
    _ component: R
  ) where RegexOutput == (Substring, W, C0, C1, C2, C3), R.RegexOutput == (W, C0, C1, C2, C3) {
    self.init(node: .capture(component.regex.root))
  }

  @available(SwiftStdlib 5.7, *)
    public init<R: RegexComponent, W, C0, C1, C2, C3>(
    _ component: R, as reference: Reference<W>
  ) where RegexOutput == (Substring, W, C0, C1, C2, C3), R.RegexOutput == (W, C0, C1, C2, C3) {
    self.init(node: .capture(reference: reference.id, component.regex.root))
  }

  @available(SwiftStdlib 5.7, *)
    public init<R: RegexComponent, W, C0, C1, C2, C3, NewCapture>(
    _ component: R,
    transform: @escaping (Substring) throws -> NewCapture
  ) where RegexOutput == (Substring, NewCapture, C0, C1, C2, C3), R.RegexOutput == (W, C0, C1, C2, C3) {
    self.init(node: .capture(.transform(
      CaptureTransform(resultType: NewCapture.self) {
        try transform($0) as Any
      },
      component.regex.root)))
  }

  @available(SwiftStdlib 5.7, *)
    public init<R: RegexComponent, W, C0, C1, C2, C3, NewCapture>(
    _ component: R,
    as reference: Reference<NewCapture>,
    transform: @escaping (Substring) throws -> NewCapture
  ) where RegexOutput == (Substring, NewCapture, C0, C1, C2, C3), R.RegexOutput == (W, C0, C1, C2, C3) {
    self.init(node: .capture(
      reference: reference.id,
      .transform(
        CaptureTransform(resultType: NewCapture.self) {
          try transform($0) as Any
        },
        component.regex.root)))
  }
}

@available(SwiftStdlib 5.7, *)
extension TryCapture {
  @available(SwiftStdlib 5.7, *)
    public init<R: RegexComponent, W, C0, C1, C2, C3, NewCapture>(
    _ component: R,
    transform: @escaping (Substring) throws -> NewCapture?
  ) where RegexOutput == (Substring, NewCapture, C0, C1, C2, C3), R.RegexOutput == (W, C0, C1, C2, C3) {
    self.init(node: .capture(.transform(
      CaptureTransform(resultType: NewCapture.self) {
        try transform($0) as Any?
      },
      component.regex.root)))
  }

  @available(SwiftStdlib 5.7, *)
    public init<R: RegexComponent, W, C0, C1, C2, C3, NewCapture>(
    _ component: R,
    as reference: Reference<NewCapture>,
    transform: @escaping (Substring) throws -> NewCapture?
  ) where RegexOutput == (Substring, NewCapture, C0, C1, C2, C3), R.RegexOutput == (W, C0, C1, C2, C3) {
    self.init(node: .capture(
      reference: reference.id,
      .transform(
        CaptureTransform(resultType: NewCapture.self) {
          try transform($0) as Any?
        },
        component.regex.root)))
  }
}

// MARK: - Builder capture arity 4

@available(SwiftStdlib 5.7, *)
extension Capture {
  @available(SwiftStdlib 5.7, *)
    public init<R: RegexComponent, W, C0, C1, C2, C3>(
    @RegexComponentBuilder _ component: () -> R
  ) where RegexOutput == (Substring, W, C0, C1, C2, C3), R.RegexOutput == (W, C0, C1, C2, C3) {
    self.init(node: .capture(component().regex.root))
  }

  @available(SwiftStdlib 5.7, *)
    public init<R: RegexComponent, W, C0, C1, C2, C3>(
    as reference: Reference<W>,
    @RegexComponentBuilder _ component: () -> R
  ) where RegexOutput == (Substring, W, C0, C1, C2, C3), R.RegexOutput == (W, C0, C1, C2, C3) {
    self.init(node: .capture(
      reference: reference.id,
      component().regex.root))
  }

  @available(SwiftStdlib 5.7, *)
    public init<R: RegexComponent, W, C0, C1, C2, C3, NewCapture>(
    @RegexComponentBuilder _ component: () -> R,
    transform: @escaping (Substring) throws -> NewCapture
  ) where RegexOutput == (Substring, NewCapture, C0, C1, C2, C3), R.RegexOutput == (W, C0, C1, C2, C3) {
    self.init(node: .capture(.transform(
      CaptureTransform(resultType: NewCapture.self) {
        try transform($0) as Any
      },
      component().regex.root)))
  }

  @available(SwiftStdlib 5.7, *)
    public init<R: RegexComponent, W, C0, C1, C2, C3, NewCapture>(
    as reference: Reference<NewCapture>,
    @RegexComponentBuilder _ component: () -> R,
    transform: @escaping (Substring) throws -> NewCapture
  ) where RegexOutput == (Substring, NewCapture, C0, C1, C2, C3), R.RegexOutput == (W, C0, C1, C2, C3) {
    self.init(node: .capture(
      reference: reference.id,
      .transform(
        CaptureTransform(resultType: NewCapture.self) {
          try transform($0) as Any
        },
        component().regex.root)))
  }
}

@available(SwiftStdlib 5.7, *)
extension TryCapture {
  @available(SwiftStdlib 5.7, *)
    public init<R: RegexComponent, W, C0, C1, C2, C3, NewCapture>(
    @RegexComponentBuilder _ component: () -> R,
    transform: @escaping (Substring) throws -> NewCapture?
  ) where RegexOutput == (Substring, NewCapture, C0, C1, C2, C3), R.RegexOutput == (W, C0, C1, C2, C3) {
    self.init(node: .capture(.transform(
      CaptureTransform(resultType: NewCapture.self) {
        try transform($0) as Any?
      },
      component().regex.root)))
  }

  @available(SwiftStdlib 5.7, *)
    public init<R: RegexComponent, W, C0, C1, C2, C3, NewCapture>(
    as reference: Reference<NewCapture>,
    @RegexComponentBuilder _ component: () -> R,
    transform: @escaping (Substring) throws -> NewCapture?
  ) where RegexOutput == (Substring, NewCapture, C0, C1, C2, C3), R.RegexOutput == (W, C0, C1, C2, C3) {
    self.init(node: .capture(
      reference: reference.id,
      .transform(
        CaptureTransform(resultType: NewCapture.self) {
          try transform($0) as Any?
        },
        component().regex.root)))
  }
}

// MARK: - Non-builder capture arity 5

@available(SwiftStdlib 5.7, *)
extension Capture {
  @available(SwiftStdlib 5.7, *)
    public init<R: RegexComponent, W, C0, C1, C2, C3, C4>(
    _ component: R
  ) where RegexOutput == (Substring, W, C0, C1, C2, C3, C4), R.RegexOutput == (W, C0, C1, C2, C3, C4) {
    self.init(node: .capture(component.regex.root))
  }

  @available(SwiftStdlib 5.7, *)
    public init<R: RegexComponent, W, C0, C1, C2, C3, C4>(
    _ component: R, as reference: Reference<W>
  ) where RegexOutput == (Substring, W, C0, C1, C2, C3, C4), R.RegexOutput == (W, C0, C1, C2, C3, C4) {
    self.init(node: .capture(reference: reference.id, component.regex.root))
  }

  @available(SwiftStdlib 5.7, *)
    public init<R: RegexComponent, W, C0, C1, C2, C3, C4, NewCapture>(
    _ component: R,
    transform: @escaping (Substring) throws -> NewCapture
  ) where RegexOutput == (Substring, NewCapture, C0, C1, C2, C3, C4), R.RegexOutput == (W, C0, C1, C2, C3, C4) {
    self.init(node: .capture(.transform(
      CaptureTransform(resultType: NewCapture.self) {
        try transform($0) as Any
      },
      component.regex.root)))
  }

  @available(SwiftStdlib 5.7, *)
    public init<R: RegexComponent, W, C0, C1, C2, C3, C4, NewCapture>(
    _ component: R,
    as reference: Reference<NewCapture>,
    transform: @escaping (Substring) throws -> NewCapture
  ) where RegexOutput == (Substring, NewCapture, C0, C1, C2, C3, C4), R.RegexOutput == (W, C0, C1, C2, C3, C4) {
    self.init(node: .capture(
      reference: reference.id,
      .transform(
        CaptureTransform(resultType: NewCapture.self) {
          try transform($0) as Any
        },
        component.regex.root)))
  }
}

@available(SwiftStdlib 5.7, *)
extension TryCapture {
  @available(SwiftStdlib 5.7, *)
    public init<R: RegexComponent, W, C0, C1, C2, C3, C4, NewCapture>(
    _ component: R,
    transform: @escaping (Substring) throws -> NewCapture?
  ) where RegexOutput == (Substring, NewCapture, C0, C1, C2, C3, C4), R.RegexOutput == (W, C0, C1, C2, C3, C4) {
    self.init(node: .capture(.transform(
      CaptureTransform(resultType: NewCapture.self) {
        try transform($0) as Any?
      },
      component.regex.root)))
  }

  @available(SwiftStdlib 5.7, *)
    public init<R: RegexComponent, W, C0, C1, C2, C3, C4, NewCapture>(
    _ component: R,
    as reference: Reference<NewCapture>,
    transform: @escaping (Substring) throws -> NewCapture?
  ) where RegexOutput == (Substring, NewCapture, C0, C1, C2, C3, C4), R.RegexOutput == (W, C0, C1, C2, C3, C4) {
    self.init(node: .capture(
      reference: reference.id,
      .transform(
        CaptureTransform(resultType: NewCapture.self) {
          try transform($0) as Any?
        },
        component.regex.root)))
  }
}

// MARK: - Builder capture arity 5

@available(SwiftStdlib 5.7, *)
extension Capture {
  @available(SwiftStdlib 5.7, *)
    public init<R: RegexComponent, W, C0, C1, C2, C3, C4>(
    @RegexComponentBuilder _ component: () -> R
  ) where RegexOutput == (Substring, W, C0, C1, C2, C3, C4), R.RegexOutput == (W, C0, C1, C2, C3, C4) {
    self.init(node: .capture(component().regex.root))
  }

  @available(SwiftStdlib 5.7, *)
    public init<R: RegexComponent, W, C0, C1, C2, C3, C4>(
    as reference: Reference<W>,
    @RegexComponentBuilder _ component: () -> R
  ) where RegexOutput == (Substring, W, C0, C1, C2, C3, C4), R.RegexOutput == (W, C0, C1, C2, C3, C4) {
    self.init(node: .capture(
      reference: reference.id,
      component().regex.root))
  }

  @available(SwiftStdlib 5.7, *)
    public init<R: RegexComponent, W, C0, C1, C2, C3, C4, NewCapture>(
    @RegexComponentBuilder _ component: () -> R,
    transform: @escaping (Substring) throws -> NewCapture
  ) where RegexOutput == (Substring, NewCapture, C0, C1, C2, C3, C4), R.RegexOutput == (W, C0, C1, C2, C3, C4) {
    self.init(node: .capture(.transform(
      CaptureTransform(resultType: NewCapture.self) {
        try transform($0) as Any
      },
      component().regex.root)))
  }

  @available(SwiftStdlib 5.7, *)
    public init<R: RegexComponent, W, C0, C1, C2, C3, C4, NewCapture>(
    as reference: Reference<NewCapture>,
    @RegexComponentBuilder _ component: () -> R,
    transform: @escaping (Substring) throws -> NewCapture
  ) where RegexOutput == (Substring, NewCapture, C0, C1, C2, C3, C4), R.RegexOutput == (W, C0, C1, C2, C3, C4) {
    self.init(node: .capture(
      reference: reference.id,
      .transform(
        CaptureTransform(resultType: NewCapture.self) {
          try transform($0) as Any
        },
        component().regex.root)))
  }
}

@available(SwiftStdlib 5.7, *)
extension TryCapture {
  @available(SwiftStdlib 5.7, *)
    public init<R: RegexComponent, W, C0, C1, C2, C3, C4, NewCapture>(
    @RegexComponentBuilder _ component: () -> R,
    transform: @escaping (Substring) throws -> NewCapture?
  ) where RegexOutput == (Substring, NewCapture, C0, C1, C2, C3, C4), R.RegexOutput == (W, C0, C1, C2, C3, C4) {
    self.init(node: .capture(.transform(
      CaptureTransform(resultType: NewCapture.self) {
        try transform($0) as Any?
      },
      component().regex.root)))
  }

  @available(SwiftStdlib 5.7, *)
    public init<R: RegexComponent, W, C0, C1, C2, C3, C4, NewCapture>(
    as reference: Reference<NewCapture>,
    @RegexComponentBuilder _ component: () -> R,
    transform: @escaping (Substring) throws -> NewCapture?
  ) where RegexOutput == (Substring, NewCapture, C0, C1, C2, C3, C4), R.RegexOutput == (W, C0, C1, C2, C3, C4) {
    self.init(node: .capture(
      reference: reference.id,
      .transform(
        CaptureTransform(resultType: NewCapture.self) {
          try transform($0) as Any?
        },
        component().regex.root)))
  }
}

// MARK: - Non-builder capture arity 6

@available(SwiftStdlib 5.7, *)
extension Capture {
  @available(SwiftStdlib 5.7, *)
    public init<R: RegexComponent, W, C0, C1, C2, C3, C4, C5>(
    _ component: R
  ) where RegexOutput == (Substring, W, C0, C1, C2, C3, C4, C5), R.RegexOutput == (W, C0, C1, C2, C3, C4, C5) {
    self.init(node: .capture(component.regex.root))
  }

  @available(SwiftStdlib 5.7, *)
    public init<R: RegexComponent, W, C0, C1, C2, C3, C4, C5>(
    _ component: R, as reference: Reference<W>
  ) where RegexOutput == (Substring, W, C0, C1, C2, C3, C4, C5), R.RegexOutput == (W, C0, C1, C2, C3, C4, C5) {
    self.init(node: .capture(reference: reference.id, component.regex.root))
  }

  @available(SwiftStdlib 5.7, *)
    public init<R: RegexComponent, W, C0, C1, C2, C3, C4, C5, NewCapture>(
    _ component: R,
    transform: @escaping (Substring) throws -> NewCapture
  ) where RegexOutput == (Substring, NewCapture, C0, C1, C2, C3, C4, C5), R.RegexOutput == (W, C0, C1, C2, C3, C4, C5) {
    self.init(node: .capture(.transform(
      CaptureTransform(resultType: NewCapture.self) {
        try transform($0) as Any
      },
      component.regex.root)))
  }

  @available(SwiftStdlib 5.7, *)
    public init<R: RegexComponent, W, C0, C1, C2, C3, C4, C5, NewCapture>(
    _ component: R,
    as reference: Reference<NewCapture>,
    transform: @escaping (Substring) throws -> NewCapture
  ) where RegexOutput == (Substring, NewCapture, C0, C1, C2, C3, C4, C5), R.RegexOutput == (W, C0, C1, C2, C3, C4, C5) {
    self.init(node: .capture(
      reference: reference.id,
      .transform(
        CaptureTransform(resultType: NewCapture.self) {
          try transform($0) as Any
        },
        component.regex.root)))
  }
}

@available(SwiftStdlib 5.7, *)
extension TryCapture {
  @available(SwiftStdlib 5.7, *)
    public init<R: RegexComponent, W, C0, C1, C2, C3, C4, C5, NewCapture>(
    _ component: R,
    transform: @escaping (Substring) throws -> NewCapture?
  ) where RegexOutput == (Substring, NewCapture, C0, C1, C2, C3, C4, C5), R.RegexOutput == (W, C0, C1, C2, C3, C4, C5) {
    self.init(node: .capture(.transform(
      CaptureTransform(resultType: NewCapture.self) {
        try transform($0) as Any?
      },
      component.regex.root)))
  }

  @available(SwiftStdlib 5.7, *)
    public init<R: RegexComponent, W, C0, C1, C2, C3, C4, C5, NewCapture>(
    _ component: R,
    as reference: Reference<NewCapture>,
    transform: @escaping (Substring) throws -> NewCapture?
  ) where RegexOutput == (Substring, NewCapture, C0, C1, C2, C3, C4, C5), R.RegexOutput == (W, C0, C1, C2, C3, C4, C5) {
    self.init(node: .capture(
      reference: reference.id,
      .transform(
        CaptureTransform(resultType: NewCapture.self) {
          try transform($0) as Any?
        },
        component.regex.root)))
  }
}

// MARK: - Builder capture arity 6

@available(SwiftStdlib 5.7, *)
extension Capture {
  @available(SwiftStdlib 5.7, *)
    public init<R: RegexComponent, W, C0, C1, C2, C3, C4, C5>(
    @RegexComponentBuilder _ component: () -> R
  ) where RegexOutput == (Substring, W, C0, C1, C2, C3, C4, C5), R.RegexOutput == (W, C0, C1, C2, C3, C4, C5) {
    self.init(node: .capture(component().regex.root))
  }

  @available(SwiftStdlib 5.7, *)
    public init<R: RegexComponent, W, C0, C1, C2, C3, C4, C5>(
    as reference: Reference<W>,
    @RegexComponentBuilder _ component: () -> R
  ) where RegexOutput == (Substring, W, C0, C1, C2, C3, C4, C5), R.RegexOutput == (W, C0, C1, C2, C3, C4, C5) {
    self.init(node: .capture(
      reference: reference.id,
      component().regex.root))
  }

  @available(SwiftStdlib 5.7, *)
    public init<R: RegexComponent, W, C0, C1, C2, C3, C4, C5, NewCapture>(
    @RegexComponentBuilder _ component: () -> R,
    transform: @escaping (Substring) throws -> NewCapture
  ) where RegexOutput == (Substring, NewCapture, C0, C1, C2, C3, C4, C5), R.RegexOutput == (W, C0, C1, C2, C3, C4, C5) {
    self.init(node: .capture(.transform(
      CaptureTransform(resultType: NewCapture.self) {
        try transform($0) as Any
      },
      component().regex.root)))
  }

  @available(SwiftStdlib 5.7, *)
    public init<R: RegexComponent, W, C0, C1, C2, C3, C4, C5, NewCapture>(
    as reference: Reference<NewCapture>,
    @RegexComponentBuilder _ component: () -> R,
    transform: @escaping (Substring) throws -> NewCapture
  ) where RegexOutput == (Substring, NewCapture, C0, C1, C2, C3, C4, C5), R.RegexOutput == (W, C0, C1, C2, C3, C4, C5) {
    self.init(node: .capture(
      reference: reference.id,
      .transform(
        CaptureTransform(resultType: NewCapture.self) {
          try transform($0) as Any
        },
        component().regex.root)))
  }
}

@available(SwiftStdlib 5.7, *)
extension TryCapture {
  @available(SwiftStdlib 5.7, *)
    public init<R: RegexComponent, W, C0, C1, C2, C3, C4, C5, NewCapture>(
    @RegexComponentBuilder _ component: () -> R,
    transform: @escaping (Substring) throws -> NewCapture?
  ) where RegexOutput == (Substring, NewCapture, C0, C1, C2, C3, C4, C5), R.RegexOutput == (W, C0, C1, C2, C3, C4, C5) {
    self.init(node: .capture(.transform(
      CaptureTransform(resultType: NewCapture.self) {
        try transform($0) as Any?
      },
      component().regex.root)))
  }

  @available(SwiftStdlib 5.7, *)
    public init<R: RegexComponent, W, C0, C1, C2, C3, C4, C5, NewCapture>(
    as reference: Reference<NewCapture>,
    @RegexComponentBuilder _ component: () -> R,
    transform: @escaping (Substring) throws -> NewCapture?
  ) where RegexOutput == (Substring, NewCapture, C0, C1, C2, C3, C4, C5), R.RegexOutput == (W, C0, C1, C2, C3, C4, C5) {
    self.init(node: .capture(
      reference: reference.id,
      .transform(
        CaptureTransform(resultType: NewCapture.self) {
          try transform($0) as Any?
        },
        component().regex.root)))
  }
}

// MARK: - Non-builder capture arity 7

@available(SwiftStdlib 5.7, *)
extension Capture {
  @available(SwiftStdlib 5.7, *)
    public init<R: RegexComponent, W, C0, C1, C2, C3, C4, C5, C6>(
    _ component: R
  ) where RegexOutput == (Substring, W, C0, C1, C2, C3, C4, C5, C6), R.RegexOutput == (W, C0, C1, C2, C3, C4, C5, C6) {
    self.init(node: .capture(component.regex.root))
  }

  @available(SwiftStdlib 5.7, *)
    public init<R: RegexComponent, W, C0, C1, C2, C3, C4, C5, C6>(
    _ component: R, as reference: Reference<W>
  ) where RegexOutput == (Substring, W, C0, C1, C2, C3, C4, C5, C6), R.RegexOutput == (W, C0, C1, C2, C3, C4, C5, C6) {
    self.init(node: .capture(reference: reference.id, component.regex.root))
  }

  @available(SwiftStdlib 5.7, *)
    public init<R: RegexComponent, W, C0, C1, C2, C3, C4, C5, C6, NewCapture>(
    _ component: R,
    transform: @escaping (Substring) throws -> NewCapture
  ) where RegexOutput == (Substring, NewCapture, C0, C1, C2, C3, C4, C5, C6), R.RegexOutput == (W, C0, C1, C2, C3, C4, C5, C6) {
    self.init(node: .capture(.transform(
      CaptureTransform(resultType: NewCapture.self) {
        try transform($0) as Any
      },
      component.regex.root)))
  }

  @available(SwiftStdlib 5.7, *)
    public init<R: RegexComponent, W, C0, C1, C2, C3, C4, C5, C6, NewCapture>(
    _ component: R,
    as reference: Reference<NewCapture>,
    transform: @escaping (Substring) throws -> NewCapture
  ) where RegexOutput == (Substring, NewCapture, C0, C1, C2, C3, C4, C5, C6), R.RegexOutput == (W, C0, C1, C2, C3, C4, C5, C6) {
    self.init(node: .capture(
      reference: reference.id,
      .transform(
        CaptureTransform(resultType: NewCapture.self) {
          try transform($0) as Any
        },
        component.regex.root)))
  }
}

@available(SwiftStdlib 5.7, *)
extension TryCapture {
  @available(SwiftStdlib 5.7, *)
    public init<R: RegexComponent, W, C0, C1, C2, C3, C4, C5, C6, NewCapture>(
    _ component: R,
    transform: @escaping (Substring) throws -> NewCapture?
  ) where RegexOutput == (Substring, NewCapture, C0, C1, C2, C3, C4, C5, C6), R.RegexOutput == (W, C0, C1, C2, C3, C4, C5, C6) {
    self.init(node: .capture(.transform(
      CaptureTransform(resultType: NewCapture.self) {
        try transform($0) as Any?
      },
      component.regex.root)))
  }

  @available(SwiftStdlib 5.7, *)
    public init<R: RegexComponent, W, C0, C1, C2, C3, C4, C5, C6, NewCapture>(
    _ component: R,
    as reference: Reference<NewCapture>,
    transform: @escaping (Substring) throws -> NewCapture?
  ) where RegexOutput == (Substring, NewCapture, C0, C1, C2, C3, C4, C5, C6), R.RegexOutput == (W, C0, C1, C2, C3, C4, C5, C6) {
    self.init(node: .capture(
      reference: reference.id,
      .transform(
        CaptureTransform(resultType: NewCapture.self) {
          try transform($0) as Any?
        },
        component.regex.root)))
  }
}

// MARK: - Builder capture arity 7

@available(SwiftStdlib 5.7, *)
extension Capture {
  @available(SwiftStdlib 5.7, *)
    public init<R: RegexComponent, W, C0, C1, C2, C3, C4, C5, C6>(
    @RegexComponentBuilder _ component: () -> R
  ) where RegexOutput == (Substring, W, C0, C1, C2, C3, C4, C5, C6), R.RegexOutput == (W, C0, C1, C2, C3, C4, C5, C6) {
    self.init(node: .capture(component().regex.root))
  }

  @available(SwiftStdlib 5.7, *)
    public init<R: RegexComponent, W, C0, C1, C2, C3, C4, C5, C6>(
    as reference: Reference<W>,
    @RegexComponentBuilder _ component: () -> R
  ) where RegexOutput == (Substring, W, C0, C1, C2, C3, C4, C5, C6), R.RegexOutput == (W, C0, C1, C2, C3, C4, C5, C6) {
    self.init(node: .capture(
      reference: reference.id,
      component().regex.root))
  }

  @available(SwiftStdlib 5.7, *)
    public init<R: RegexComponent, W, C0, C1, C2, C3, C4, C5, C6, NewCapture>(
    @RegexComponentBuilder _ component: () -> R,
    transform: @escaping (Substring) throws -> NewCapture
  ) where RegexOutput == (Substring, NewCapture, C0, C1, C2, C3, C4, C5, C6), R.RegexOutput == (W, C0, C1, C2, C3, C4, C5, C6) {
    self.init(node: .capture(.transform(
      CaptureTransform(resultType: NewCapture.self) {
        try transform($0) as Any
      },
      component().regex.root)))
  }

  @available(SwiftStdlib 5.7, *)
    public init<R: RegexComponent, W, C0, C1, C2, C3, C4, C5, C6, NewCapture>(
    as reference: Reference<NewCapture>,
    @RegexComponentBuilder _ component: () -> R,
    transform: @escaping (Substring) throws -> NewCapture
  ) where RegexOutput == (Substring, NewCapture, C0, C1, C2, C3, C4, C5, C6), R.RegexOutput == (W, C0, C1, C2, C3, C4, C5, C6) {
    self.init(node: .capture(
      reference: reference.id,
      .transform(
        CaptureTransform(resultType: NewCapture.self) {
          try transform($0) as Any
        },
        component().regex.root)))
  }
}

@available(SwiftStdlib 5.7, *)
extension TryCapture {
  @available(SwiftStdlib 5.7, *)
    public init<R: RegexComponent, W, C0, C1, C2, C3, C4, C5, C6, NewCapture>(
    @RegexComponentBuilder _ component: () -> R,
    transform: @escaping (Substring) throws -> NewCapture?
  ) where RegexOutput == (Substring, NewCapture, C0, C1, C2, C3, C4, C5, C6), R.RegexOutput == (W, C0, C1, C2, C3, C4, C5, C6) {
    self.init(node: .capture(.transform(
      CaptureTransform(resultType: NewCapture.self) {
        try transform($0) as Any?
      },
      component().regex.root)))
  }

  @available(SwiftStdlib 5.7, *)
    public init<R: RegexComponent, W, C0, C1, C2, C3, C4, C5, C6, NewCapture>(
    as reference: Reference<NewCapture>,
    @RegexComponentBuilder _ component: () -> R,
    transform: @escaping (Substring) throws -> NewCapture?
  ) where RegexOutput == (Substring, NewCapture, C0, C1, C2, C3, C4, C5, C6), R.RegexOutput == (W, C0, C1, C2, C3, C4, C5, C6) {
    self.init(node: .capture(
      reference: reference.id,
      .transform(
        CaptureTransform(resultType: NewCapture.self) {
          try transform($0) as Any?
        },
        component().regex.root)))
  }
}

// MARK: - Non-builder capture arity 8

@available(SwiftStdlib 5.7, *)
extension Capture {
  @available(SwiftStdlib 5.7, *)
    public init<R: RegexComponent, W, C0, C1, C2, C3, C4, C5, C6, C7>(
    _ component: R
  ) where RegexOutput == (Substring, W, C0, C1, C2, C3, C4, C5, C6, C7), R.RegexOutput == (W, C0, C1, C2, C3, C4, C5, C6, C7) {
    self.init(node: .capture(component.regex.root))
  }

  @available(SwiftStdlib 5.7, *)
    public init<R: RegexComponent, W, C0, C1, C2, C3, C4, C5, C6, C7>(
    _ component: R, as reference: Reference<W>
  ) where RegexOutput == (Substring, W, C0, C1, C2, C3, C4, C5, C6, C7), R.RegexOutput == (W, C0, C1, C2, C3, C4, C5, C6, C7) {
    self.init(node: .capture(reference: reference.id, component.regex.root))
  }

  @available(SwiftStdlib 5.7, *)
    public init<R: RegexComponent, W, C0, C1, C2, C3, C4, C5, C6, C7, NewCapture>(
    _ component: R,
    transform: @escaping (Substring) throws -> NewCapture
  ) where RegexOutput == (Substring, NewCapture, C0, C1, C2, C3, C4, C5, C6, C7), R.RegexOutput == (W, C0, C1, C2, C3, C4, C5, C6, C7) {
    self.init(node: .capture(.transform(
      CaptureTransform(resultType: NewCapture.self) {
        try transform($0) as Any
      },
      component.regex.root)))
  }

  @available(SwiftStdlib 5.7, *)
    public init<R: RegexComponent, W, C0, C1, C2, C3, C4, C5, C6, C7, NewCapture>(
    _ component: R,
    as reference: Reference<NewCapture>,
    transform: @escaping (Substring) throws -> NewCapture
  ) where RegexOutput == (Substring, NewCapture, C0, C1, C2, C3, C4, C5, C6, C7), R.RegexOutput == (W, C0, C1, C2, C3, C4, C5, C6, C7) {
    self.init(node: .capture(
      reference: reference.id,
      .transform(
        CaptureTransform(resultType: NewCapture.self) {
          try transform($0) as Any
        },
        component.regex.root)))
  }
}

@available(SwiftStdlib 5.7, *)
extension TryCapture {
  @available(SwiftStdlib 5.7, *)
    public init<R: RegexComponent, W, C0, C1, C2, C3, C4, C5, C6, C7, NewCapture>(
    _ component: R,
    transform: @escaping (Substring) throws -> NewCapture?
  ) where RegexOutput == (Substring, NewCapture, C0, C1, C2, C3, C4, C5, C6, C7), R.RegexOutput == (W, C0, C1, C2, C3, C4, C5, C6, C7) {
    self.init(node: .capture(.transform(
      CaptureTransform(resultType: NewCapture.self) {
        try transform($0) as Any?
      },
      component.regex.root)))
  }

  @available(SwiftStdlib 5.7, *)
    public init<R: RegexComponent, W, C0, C1, C2, C3, C4, C5, C6, C7, NewCapture>(
    _ component: R,
    as reference: Reference<NewCapture>,
    transform: @escaping (Substring) throws -> NewCapture?
  ) where RegexOutput == (Substring, NewCapture, C0, C1, C2, C3, C4, C5, C6, C7), R.RegexOutput == (W, C0, C1, C2, C3, C4, C5, C6, C7) {
    self.init(node: .capture(
      reference: reference.id,
      .transform(
        CaptureTransform(resultType: NewCapture.self) {
          try transform($0) as Any?
        },
        component.regex.root)))
  }
}

// MARK: - Builder capture arity 8

@available(SwiftStdlib 5.7, *)
extension Capture {
  @available(SwiftStdlib 5.7, *)
    public init<R: RegexComponent, W, C0, C1, C2, C3, C4, C5, C6, C7>(
    @RegexComponentBuilder _ component: () -> R
  ) where RegexOutput == (Substring, W, C0, C1, C2, C3, C4, C5, C6, C7), R.RegexOutput == (W, C0, C1, C2, C3, C4, C5, C6, C7) {
    self.init(node: .capture(component().regex.root))
  }

  @available(SwiftStdlib 5.7, *)
    public init<R: RegexComponent, W, C0, C1, C2, C3, C4, C5, C6, C7>(
    as reference: Reference<W>,
    @RegexComponentBuilder _ component: () -> R
  ) where RegexOutput == (Substring, W, C0, C1, C2, C3, C4, C5, C6, C7), R.RegexOutput == (W, C0, C1, C2, C3, C4, C5, C6, C7) {
    self.init(node: .capture(
      reference: reference.id,
      component().regex.root))
  }

  @available(SwiftStdlib 5.7, *)
    public init<R: RegexComponent, W, C0, C1, C2, C3, C4, C5, C6, C7, NewCapture>(
    @RegexComponentBuilder _ component: () -> R,
    transform: @escaping (Substring) throws -> NewCapture
  ) where RegexOutput == (Substring, NewCapture, C0, C1, C2, C3, C4, C5, C6, C7), R.RegexOutput == (W, C0, C1, C2, C3, C4, C5, C6, C7) {
    self.init(node: .capture(.transform(
      CaptureTransform(resultType: NewCapture.self) {
        try transform($0) as Any
      },
      component().regex.root)))
  }

  @available(SwiftStdlib 5.7, *)
    public init<R: RegexComponent, W, C0, C1, C2, C3, C4, C5, C6, C7, NewCapture>(
    as reference: Reference<NewCapture>,
    @RegexComponentBuilder _ component: () -> R,
    transform: @escaping (Substring) throws -> NewCapture
  ) where RegexOutput == (Substring, NewCapture, C0, C1, C2, C3, C4, C5, C6, C7), R.RegexOutput == (W, C0, C1, C2, C3, C4, C5, C6, C7) {
    self.init(node: .capture(
      reference: reference.id,
      .transform(
        CaptureTransform(resultType: NewCapture.self) {
          try transform($0) as Any
        },
        component().regex.root)))
  }
}

@available(SwiftStdlib 5.7, *)
extension TryCapture {
  @available(SwiftStdlib 5.7, *)
    public init<R: RegexComponent, W, C0, C1, C2, C3, C4, C5, C6, C7, NewCapture>(
    @RegexComponentBuilder _ component: () -> R,
    transform: @escaping (Substring) throws -> NewCapture?
  ) where RegexOutput == (Substring, NewCapture, C0, C1, C2, C3, C4, C5, C6, C7), R.RegexOutput == (W, C0, C1, C2, C3, C4, C5, C6, C7) {
    self.init(node: .capture(.transform(
      CaptureTransform(resultType: NewCapture.self) {
        try transform($0) as Any?
      },
      component().regex.root)))
  }

  @available(SwiftStdlib 5.7, *)
    public init<R: RegexComponent, W, C0, C1, C2, C3, C4, C5, C6, C7, NewCapture>(
    as reference: Reference<NewCapture>,
    @RegexComponentBuilder _ component: () -> R,
    transform: @escaping (Substring) throws -> NewCapture?
  ) where RegexOutput == (Substring, NewCapture, C0, C1, C2, C3, C4, C5, C6, C7), R.RegexOutput == (W, C0, C1, C2, C3, C4, C5, C6, C7) {
    self.init(node: .capture(
      reference: reference.id,
      .transform(
        CaptureTransform(resultType: NewCapture.self) {
          try transform($0) as Any?
        },
        component().regex.root)))
  }
}

// MARK: - Non-builder capture arity 9

@available(SwiftStdlib 5.7, *)
extension Capture {
  @available(SwiftStdlib 5.7, *)
    public init<R: RegexComponent, W, C0, C1, C2, C3, C4, C5, C6, C7, C8>(
    _ component: R
  ) where RegexOutput == (Substring, W, C0, C1, C2, C3, C4, C5, C6, C7, C8), R.RegexOutput == (W, C0, C1, C2, C3, C4, C5, C6, C7, C8) {
    self.init(node: .capture(component.regex.root))
  }

  @available(SwiftStdlib 5.7, *)
    public init<R: RegexComponent, W, C0, C1, C2, C3, C4, C5, C6, C7, C8>(
    _ component: R, as reference: Reference<W>
  ) where RegexOutput == (Substring, W, C0, C1, C2, C3, C4, C5, C6, C7, C8), R.RegexOutput == (W, C0, C1, C2, C3, C4, C5, C6, C7, C8) {
    self.init(node: .capture(reference: reference.id, component.regex.root))
  }

  @available(SwiftStdlib 5.7, *)
    public init<R: RegexComponent, W, C0, C1, C2, C3, C4, C5, C6, C7, C8, NewCapture>(
    _ component: R,
    transform: @escaping (Substring) throws -> NewCapture
  ) where RegexOutput == (Substring, NewCapture, C0, C1, C2, C3, C4, C5, C6, C7, C8), R.RegexOutput == (W, C0, C1, C2, C3, C4, C5, C6, C7, C8) {
    self.init(node: .capture(.transform(
      CaptureTransform(resultType: NewCapture.self) {
        try transform($0) as Any
      },
      component.regex.root)))
  }

  @available(SwiftStdlib 5.7, *)
    public init<R: RegexComponent, W, C0, C1, C2, C3, C4, C5, C6, C7, C8, NewCapture>(
    _ component: R,
    as reference: Reference<NewCapture>,
    transform: @escaping (Substring) throws -> NewCapture
  ) where RegexOutput == (Substring, NewCapture, C0, C1, C2, C3, C4, C5, C6, C7, C8), R.RegexOutput == (W, C0, C1, C2, C3, C4, C5, C6, C7, C8) {
    self.init(node: .capture(
      reference: reference.id,
      .transform(
        CaptureTransform(resultType: NewCapture.self) {
          try transform($0) as Any
        },
        component.regex.root)))
  }
}

@available(SwiftStdlib 5.7, *)
extension TryCapture {
  @available(SwiftStdlib 5.7, *)
    public init<R: RegexComponent, W, C0, C1, C2, C3, C4, C5, C6, C7, C8, NewCapture>(
    _ component: R,
    transform: @escaping (Substring) throws -> NewCapture?
  ) where RegexOutput == (Substring, NewCapture, C0, C1, C2, C3, C4, C5, C6, C7, C8), R.RegexOutput == (W, C0, C1, C2, C3, C4, C5, C6, C7, C8) {
    self.init(node: .capture(.transform(
      CaptureTransform(resultType: NewCapture.self) {
        try transform($0) as Any?
      },
      component.regex.root)))
  }

  @available(SwiftStdlib 5.7, *)
    public init<R: RegexComponent, W, C0, C1, C2, C3, C4, C5, C6, C7, C8, NewCapture>(
    _ component: R,
    as reference: Reference<NewCapture>,
    transform: @escaping (Substring) throws -> NewCapture?
  ) where RegexOutput == (Substring, NewCapture, C0, C1, C2, C3, C4, C5, C6, C7, C8), R.RegexOutput == (W, C0, C1, C2, C3, C4, C5, C6, C7, C8) {
    self.init(node: .capture(
      reference: reference.id,
      .transform(
        CaptureTransform(resultType: NewCapture.self) {
          try transform($0) as Any?
        },
        component.regex.root)))
  }
}

// MARK: - Builder capture arity 9

@available(SwiftStdlib 5.7, *)
extension Capture {
  @available(SwiftStdlib 5.7, *)
    public init<R: RegexComponent, W, C0, C1, C2, C3, C4, C5, C6, C7, C8>(
    @RegexComponentBuilder _ component: () -> R
  ) where RegexOutput == (Substring, W, C0, C1, C2, C3, C4, C5, C6, C7, C8), R.RegexOutput == (W, C0, C1, C2, C3, C4, C5, C6, C7, C8) {
    self.init(node: .capture(component().regex.root))
  }

  @available(SwiftStdlib 5.7, *)
    public init<R: RegexComponent, W, C0, C1, C2, C3, C4, C5, C6, C7, C8>(
    as reference: Reference<W>,
    @RegexComponentBuilder _ component: () -> R
  ) where RegexOutput == (Substring, W, C0, C1, C2, C3, C4, C5, C6, C7, C8), R.RegexOutput == (W, C0, C1, C2, C3, C4, C5, C6, C7, C8) {
    self.init(node: .capture(
      reference: reference.id,
      component().regex.root))
  }

  @available(SwiftStdlib 5.7, *)
    public init<R: RegexComponent, W, C0, C1, C2, C3, C4, C5, C6, C7, C8, NewCapture>(
    @RegexComponentBuilder _ component: () -> R,
    transform: @escaping (Substring) throws -> NewCapture
  ) where RegexOutput == (Substring, NewCapture, C0, C1, C2, C3, C4, C5, C6, C7, C8), R.RegexOutput == (W, C0, C1, C2, C3, C4, C5, C6, C7, C8) {
    self.init(node: .capture(.transform(
      CaptureTransform(resultType: NewCapture.self) {
        try transform($0) as Any
      },
      component().regex.root)))
  }

  @available(SwiftStdlib 5.7, *)
    public init<R: RegexComponent, W, C0, C1, C2, C3, C4, C5, C6, C7, C8, NewCapture>(
    as reference: Reference<NewCapture>,
    @RegexComponentBuilder _ component: () -> R,
    transform: @escaping (Substring) throws -> NewCapture
  ) where RegexOutput == (Substring, NewCapture, C0, C1, C2, C3, C4, C5, C6, C7, C8), R.RegexOutput == (W, C0, C1, C2, C3, C4, C5, C6, C7, C8) {
    self.init(node: .capture(
      reference: reference.id,
      .transform(
        CaptureTransform(resultType: NewCapture.self) {
          try transform($0) as Any
        },
        component().regex.root)))
  }
}

@available(SwiftStdlib 5.7, *)
extension TryCapture {
  @available(SwiftStdlib 5.7, *)
    public init<R: RegexComponent, W, C0, C1, C2, C3, C4, C5, C6, C7, C8, NewCapture>(
    @RegexComponentBuilder _ component: () -> R,
    transform: @escaping (Substring) throws -> NewCapture?
  ) where RegexOutput == (Substring, NewCapture, C0, C1, C2, C3, C4, C5, C6, C7, C8), R.RegexOutput == (W, C0, C1, C2, C3, C4, C5, C6, C7, C8) {
    self.init(node: .capture(.transform(
      CaptureTransform(resultType: NewCapture.self) {
        try transform($0) as Any?
      },
      component().regex.root)))
  }

  @available(SwiftStdlib 5.7, *)
    public init<R: RegexComponent, W, C0, C1, C2, C3, C4, C5, C6, C7, C8, NewCapture>(
    as reference: Reference<NewCapture>,
    @RegexComponentBuilder _ component: () -> R,
    transform: @escaping (Substring) throws -> NewCapture?
  ) where RegexOutput == (Substring, NewCapture, C0, C1, C2, C3, C4, C5, C6, C7, C8), R.RegexOutput == (W, C0, C1, C2, C3, C4, C5, C6, C7, C8) {
    self.init(node: .capture(
      reference: reference.id,
      .transform(
        CaptureTransform(resultType: NewCapture.self) {
          try transform($0) as Any?
        },
        component().regex.root)))
  }
}

// MARK: - Non-builder capture arity 10

@available(SwiftStdlib 5.7, *)
extension Capture {
  @available(SwiftStdlib 5.7, *)
    public init<R: RegexComponent, W, C0, C1, C2, C3, C4, C5, C6, C7, C8, C9>(
    _ component: R
  ) where RegexOutput == (Substring, W, C0, C1, C2, C3, C4, C5, C6, C7, C8, C9), R.RegexOutput == (W, C0, C1, C2, C3, C4, C5, C6, C7, C8, C9) {
    self.init(node: .capture(component.regex.root))
  }

  @available(SwiftStdlib 5.7, *)
    public init<R: RegexComponent, W, C0, C1, C2, C3, C4, C5, C6, C7, C8, C9>(
    _ component: R, as reference: Reference<W>
  ) where RegexOutput == (Substring, W, C0, C1, C2, C3, C4, C5, C6, C7, C8, C9), R.RegexOutput == (W, C0, C1, C2, C3, C4, C5, C6, C7, C8, C9) {
    self.init(node: .capture(reference: reference.id, component.regex.root))
  }

  @available(SwiftStdlib 5.7, *)
    public init<R: RegexComponent, W, C0, C1, C2, C3, C4, C5, C6, C7, C8, C9, NewCapture>(
    _ component: R,
    transform: @escaping (Substring) throws -> NewCapture
  ) where RegexOutput == (Substring, NewCapture, C0, C1, C2, C3, C4, C5, C6, C7, C8, C9), R.RegexOutput == (W, C0, C1, C2, C3, C4, C5, C6, C7, C8, C9) {
    self.init(node: .capture(.transform(
      CaptureTransform(resultType: NewCapture.self) {
        try transform($0) as Any
      },
      component.regex.root)))
  }

  @available(SwiftStdlib 5.7, *)
    public init<R: RegexComponent, W, C0, C1, C2, C3, C4, C5, C6, C7, C8, C9, NewCapture>(
    _ component: R,
    as reference: Reference<NewCapture>,
    transform: @escaping (Substring) throws -> NewCapture
  ) where RegexOutput == (Substring, NewCapture, C0, C1, C2, C3, C4, C5, C6, C7, C8, C9), R.RegexOutput == (W, C0, C1, C2, C3, C4, C5, C6, C7, C8, C9) {
    self.init(node: .capture(
      reference: reference.id,
      .transform(
        CaptureTransform(resultType: NewCapture.self) {
          try transform($0) as Any
        },
        component.regex.root)))
  }
}

@available(SwiftStdlib 5.7, *)
extension TryCapture {
  @available(SwiftStdlib 5.7, *)
    public init<R: RegexComponent, W, C0, C1, C2, C3, C4, C5, C6, C7, C8, C9, NewCapture>(
    _ component: R,
    transform: @escaping (Substring) throws -> NewCapture?
  ) where RegexOutput == (Substring, NewCapture, C0, C1, C2, C3, C4, C5, C6, C7, C8, C9), R.RegexOutput == (W, C0, C1, C2, C3, C4, C5, C6, C7, C8, C9) {
    self.init(node: .capture(.transform(
      CaptureTransform(resultType: NewCapture.self) {
        try transform($0) as Any?
      },
      component.regex.root)))
  }

  @available(SwiftStdlib 5.7, *)
    public init<R: RegexComponent, W, C0, C1, C2, C3, C4, C5, C6, C7, C8, C9, NewCapture>(
    _ component: R,
    as reference: Reference<NewCapture>,
    transform: @escaping (Substring) throws -> NewCapture?
  ) where RegexOutput == (Substring, NewCapture, C0, C1, C2, C3, C4, C5, C6, C7, C8, C9), R.RegexOutput == (W, C0, C1, C2, C3, C4, C5, C6, C7, C8, C9) {
    self.init(node: .capture(
      reference: reference.id,
      .transform(
        CaptureTransform(resultType: NewCapture.self) {
          try transform($0) as Any?
        },
        component.regex.root)))
  }
}

// MARK: - Builder capture arity 10

@available(SwiftStdlib 5.7, *)
extension Capture {
  @available(SwiftStdlib 5.7, *)
    public init<R: RegexComponent, W, C0, C1, C2, C3, C4, C5, C6, C7, C8, C9>(
    @RegexComponentBuilder _ component: () -> R
  ) where RegexOutput == (Substring, W, C0, C1, C2, C3, C4, C5, C6, C7, C8, C9), R.RegexOutput == (W, C0, C1, C2, C3, C4, C5, C6, C7, C8, C9) {
    self.init(node: .capture(component().regex.root))
  }

  @available(SwiftStdlib 5.7, *)
    public init<R: RegexComponent, W, C0, C1, C2, C3, C4, C5, C6, C7, C8, C9>(
    as reference: Reference<W>,
    @RegexComponentBuilder _ component: () -> R
  ) where RegexOutput == (Substring, W, C0, C1, C2, C3, C4, C5, C6, C7, C8, C9), R.RegexOutput == (W, C0, C1, C2, C3, C4, C5, C6, C7, C8, C9) {
    self.init(node: .capture(
      reference: reference.id,
      component().regex.root))
  }

  @available(SwiftStdlib 5.7, *)
    public init<R: RegexComponent, W, C0, C1, C2, C3, C4, C5, C6, C7, C8, C9, NewCapture>(
    @RegexComponentBuilder _ component: () -> R,
    transform: @escaping (Substring) throws -> NewCapture
  ) where RegexOutput == (Substring, NewCapture, C0, C1, C2, C3, C4, C5, C6, C7, C8, C9), R.RegexOutput == (W, C0, C1, C2, C3, C4, C5, C6, C7, C8, C9) {
    self.init(node: .capture(.transform(
      CaptureTransform(resultType: NewCapture.self) {
        try transform($0) as Any
      },
      component().regex.root)))
  }

  @available(SwiftStdlib 5.7, *)
    public init<R: RegexComponent, W, C0, C1, C2, C3, C4, C5, C6, C7, C8, C9, NewCapture>(
    as reference: Reference<NewCapture>,
    @RegexComponentBuilder _ component: () -> R,
    transform: @escaping (Substring) throws -> NewCapture
  ) where RegexOutput == (Substring, NewCapture, C0, C1, C2, C3, C4, C5, C6, C7, C8, C9), R.RegexOutput == (W, C0, C1, C2, C3, C4, C5, C6, C7, C8, C9) {
    self.init(node: .capture(
      reference: reference.id,
      .transform(
        CaptureTransform(resultType: NewCapture.self) {
          try transform($0) as Any
        },
        component().regex.root)))
  }
}

@available(SwiftStdlib 5.7, *)
extension TryCapture {
  @available(SwiftStdlib 5.7, *)
    public init<R: RegexComponent, W, C0, C1, C2, C3, C4, C5, C6, C7, C8, C9, NewCapture>(
    @RegexComponentBuilder _ component: () -> R,
    transform: @escaping (Substring) throws -> NewCapture?
  ) where RegexOutput == (Substring, NewCapture, C0, C1, C2, C3, C4, C5, C6, C7, C8, C9), R.RegexOutput == (W, C0, C1, C2, C3, C4, C5, C6, C7, C8, C9) {
    self.init(node: .capture(.transform(
      CaptureTransform(resultType: NewCapture.self) {
        try transform($0) as Any?
      },
      component().regex.root)))
  }

  @available(SwiftStdlib 5.7, *)
    public init<R: RegexComponent, W, C0, C1, C2, C3, C4, C5, C6, C7, C8, C9, NewCapture>(
    as reference: Reference<NewCapture>,
    @RegexComponentBuilder _ component: () -> R,
    transform: @escaping (Substring) throws -> NewCapture?
  ) where RegexOutput == (Substring, NewCapture, C0, C1, C2, C3, C4, C5, C6, C7, C8, C9), R.RegexOutput == (W, C0, C1, C2, C3, C4, C5, C6, C7, C8, C9) {
    self.init(node: .capture(
      reference: reference.id,
      .transform(
        CaptureTransform(resultType: NewCapture.self) {
          try transform($0) as Any?
        },
        component().regex.root)))
  }
}



// END AUTO-GENERATED CONTENT<|MERGE_RESOLUTION|>--- conflicted
+++ resolved
@@ -708,11 +708,7 @@
   ) where RegexOutput == Substring {
     assert(count > 0, "Must specify a positive count")
     // TODO: Emit a warning about `repeatMatch(count: 0)` or `repeatMatch(count: 1)`
-<<<<<<< HEAD
-    self.init(node: .quantification(.exactly(count), .eager, component.regex.root))
-=======
-    self.init(node: .quantification(.exactly(.init(faking: count)), .default, component.regex.root))
->>>>>>> 42641dab
+    self.init(node: .quantification(.exactly(count), .default, component.regex.root))
   }
 
   @available(SwiftStdlib 5.7, *)
@@ -723,11 +719,7 @@
   ) where RegexOutput == Substring {
     assert(count > 0, "Must specify a positive count")
     // TODO: Emit a warning about `repeatMatch(count: 0)` or `repeatMatch(count: 1)`
-<<<<<<< HEAD
-    self.init(node: .quantification(.exactly(count), .eager, component().regex.root))
-=======
-    self.init(node: .quantification(.exactly(.init(faking: count)), .default, component().regex.root))
->>>>>>> 42641dab
+    self.init(node: .quantification(.exactly(count), .default, component().regex.root))
   }
 
   @available(SwiftStdlib 5.7, *)
@@ -842,11 +834,7 @@
   ) where RegexOutput == (Substring, C0?), Component.RegexOutput == (W, C0) {
     assert(count > 0, "Must specify a positive count")
     // TODO: Emit a warning about `repeatMatch(count: 0)` or `repeatMatch(count: 1)`
-<<<<<<< HEAD
-    self.init(node: .quantification(.exactly(count), .eager, component.regex.root))
-=======
-    self.init(node: .quantification(.exactly(.init(faking: count)), .default, component.regex.root))
->>>>>>> 42641dab
+    self.init(node: .quantification(.exactly(count), .default, component.regex.root))
   }
 
   @available(SwiftStdlib 5.7, *)
@@ -856,11 +844,7 @@
   ) where RegexOutput == (Substring, C0?), Component.RegexOutput == (W, C0) {
     assert(count > 0, "Must specify a positive count")
     // TODO: Emit a warning about `repeatMatch(count: 0)` or `repeatMatch(count: 1)`
-<<<<<<< HEAD
-    self.init(node: .quantification(.exactly(count), .eager, component().regex.root))
-=======
-    self.init(node: .quantification(.exactly(.init(faking: count)), .default, component().regex.root))
->>>>>>> 42641dab
+    self.init(node: .quantification(.exactly(count), .default, component().regex.root))
   }
 
   @available(SwiftStdlib 5.7, *)
@@ -973,11 +957,7 @@
   ) where RegexOutput == (Substring, C0?, C1?), Component.RegexOutput == (W, C0, C1) {
     assert(count > 0, "Must specify a positive count")
     // TODO: Emit a warning about `repeatMatch(count: 0)` or `repeatMatch(count: 1)`
-<<<<<<< HEAD
-    self.init(node: .quantification(.exactly(count), .eager, component.regex.root))
-=======
-    self.init(node: .quantification(.exactly(.init(faking: count)), .default, component.regex.root))
->>>>>>> 42641dab
+    self.init(node: .quantification(.exactly(count), .default, component.regex.root))
   }
 
   @available(SwiftStdlib 5.7, *)
@@ -987,11 +967,7 @@
   ) where RegexOutput == (Substring, C0?, C1?), Component.RegexOutput == (W, C0, C1) {
     assert(count > 0, "Must specify a positive count")
     // TODO: Emit a warning about `repeatMatch(count: 0)` or `repeatMatch(count: 1)`
-<<<<<<< HEAD
-    self.init(node: .quantification(.exactly(count), .eager, component().regex.root))
-=======
-    self.init(node: .quantification(.exactly(.init(faking: count)), .default, component().regex.root))
->>>>>>> 42641dab
+    self.init(node: .quantification(.exactly(count), .default, component().regex.root))
   }
 
   @available(SwiftStdlib 5.7, *)
@@ -1104,11 +1080,7 @@
   ) where RegexOutput == (Substring, C0?, C1?, C2?), Component.RegexOutput == (W, C0, C1, C2) {
     assert(count > 0, "Must specify a positive count")
     // TODO: Emit a warning about `repeatMatch(count: 0)` or `repeatMatch(count: 1)`
-<<<<<<< HEAD
-    self.init(node: .quantification(.exactly(count), .eager, component.regex.root))
-=======
-    self.init(node: .quantification(.exactly(.init(faking: count)), .default, component.regex.root))
->>>>>>> 42641dab
+    self.init(node: .quantification(.exactly(count), .default, component.regex.root))
   }
 
   @available(SwiftStdlib 5.7, *)
@@ -1118,11 +1090,7 @@
   ) where RegexOutput == (Substring, C0?, C1?, C2?), Component.RegexOutput == (W, C0, C1, C2) {
     assert(count > 0, "Must specify a positive count")
     // TODO: Emit a warning about `repeatMatch(count: 0)` or `repeatMatch(count: 1)`
-<<<<<<< HEAD
-    self.init(node: .quantification(.exactly(count), .eager, component().regex.root))
-=======
-    self.init(node: .quantification(.exactly(.init(faking: count)), .default, component().regex.root))
->>>>>>> 42641dab
+    self.init(node: .quantification(.exactly(count), .default, component().regex.root))
   }
 
   @available(SwiftStdlib 5.7, *)
@@ -1235,11 +1203,7 @@
   ) where RegexOutput == (Substring, C0?, C1?, C2?, C3?), Component.RegexOutput == (W, C0, C1, C2, C3) {
     assert(count > 0, "Must specify a positive count")
     // TODO: Emit a warning about `repeatMatch(count: 0)` or `repeatMatch(count: 1)`
-<<<<<<< HEAD
-    self.init(node: .quantification(.exactly(count), .eager, component.regex.root))
-=======
-    self.init(node: .quantification(.exactly(.init(faking: count)), .default, component.regex.root))
->>>>>>> 42641dab
+    self.init(node: .quantification(.exactly(count), .default, component.regex.root))
   }
 
   @available(SwiftStdlib 5.7, *)
@@ -1249,11 +1213,7 @@
   ) where RegexOutput == (Substring, C0?, C1?, C2?, C3?), Component.RegexOutput == (W, C0, C1, C2, C3) {
     assert(count > 0, "Must specify a positive count")
     // TODO: Emit a warning about `repeatMatch(count: 0)` or `repeatMatch(count: 1)`
-<<<<<<< HEAD
-    self.init(node: .quantification(.exactly(count), .eager, component().regex.root))
-=======
-    self.init(node: .quantification(.exactly(.init(faking: count)), .default, component().regex.root))
->>>>>>> 42641dab
+    self.init(node: .quantification(.exactly(count), .default, component().regex.root))
   }
 
   @available(SwiftStdlib 5.7, *)
@@ -1366,11 +1326,7 @@
   ) where RegexOutput == (Substring, C0?, C1?, C2?, C3?, C4?), Component.RegexOutput == (W, C0, C1, C2, C3, C4) {
     assert(count > 0, "Must specify a positive count")
     // TODO: Emit a warning about `repeatMatch(count: 0)` or `repeatMatch(count: 1)`
-<<<<<<< HEAD
-    self.init(node: .quantification(.exactly(count), .eager, component.regex.root))
-=======
-    self.init(node: .quantification(.exactly(.init(faking: count)), .default, component.regex.root))
->>>>>>> 42641dab
+    self.init(node: .quantification(.exactly(count), .default, component.regex.root))
   }
 
   @available(SwiftStdlib 5.7, *)
@@ -1380,11 +1336,7 @@
   ) where RegexOutput == (Substring, C0?, C1?, C2?, C3?, C4?), Component.RegexOutput == (W, C0, C1, C2, C3, C4) {
     assert(count > 0, "Must specify a positive count")
     // TODO: Emit a warning about `repeatMatch(count: 0)` or `repeatMatch(count: 1)`
-<<<<<<< HEAD
-    self.init(node: .quantification(.exactly(count), .eager, component().regex.root))
-=======
-    self.init(node: .quantification(.exactly(.init(faking: count)), .default, component().regex.root))
->>>>>>> 42641dab
+    self.init(node: .quantification(.exactly(count), .default, component().regex.root))
   }
 
   @available(SwiftStdlib 5.7, *)
@@ -1497,11 +1449,7 @@
   ) where RegexOutput == (Substring, C0?, C1?, C2?, C3?, C4?, C5?), Component.RegexOutput == (W, C0, C1, C2, C3, C4, C5) {
     assert(count > 0, "Must specify a positive count")
     // TODO: Emit a warning about `repeatMatch(count: 0)` or `repeatMatch(count: 1)`
-<<<<<<< HEAD
-    self.init(node: .quantification(.exactly(count), .eager, component.regex.root))
-=======
-    self.init(node: .quantification(.exactly(.init(faking: count)), .default, component.regex.root))
->>>>>>> 42641dab
+    self.init(node: .quantification(.exactly(count), .default, component.regex.root))
   }
 
   @available(SwiftStdlib 5.7, *)
@@ -1511,11 +1459,7 @@
   ) where RegexOutput == (Substring, C0?, C1?, C2?, C3?, C4?, C5?), Component.RegexOutput == (W, C0, C1, C2, C3, C4, C5) {
     assert(count > 0, "Must specify a positive count")
     // TODO: Emit a warning about `repeatMatch(count: 0)` or `repeatMatch(count: 1)`
-<<<<<<< HEAD
-    self.init(node: .quantification(.exactly(count), .eager, component().regex.root))
-=======
-    self.init(node: .quantification(.exactly(.init(faking: count)), .default, component().regex.root))
->>>>>>> 42641dab
+    self.init(node: .quantification(.exactly(count), .default, component().regex.root))
   }
 
   @available(SwiftStdlib 5.7, *)
@@ -1628,11 +1572,7 @@
   ) where RegexOutput == (Substring, C0?, C1?, C2?, C3?, C4?, C5?, C6?), Component.RegexOutput == (W, C0, C1, C2, C3, C4, C5, C6) {
     assert(count > 0, "Must specify a positive count")
     // TODO: Emit a warning about `repeatMatch(count: 0)` or `repeatMatch(count: 1)`
-<<<<<<< HEAD
-    self.init(node: .quantification(.exactly(count), .eager, component.regex.root))
-=======
-    self.init(node: .quantification(.exactly(.init(faking: count)), .default, component.regex.root))
->>>>>>> 42641dab
+    self.init(node: .quantification(.exactly(count), .default, component.regex.root))
   }
 
   @available(SwiftStdlib 5.7, *)
@@ -1642,11 +1582,7 @@
   ) where RegexOutput == (Substring, C0?, C1?, C2?, C3?, C4?, C5?, C6?), Component.RegexOutput == (W, C0, C1, C2, C3, C4, C5, C6) {
     assert(count > 0, "Must specify a positive count")
     // TODO: Emit a warning about `repeatMatch(count: 0)` or `repeatMatch(count: 1)`
-<<<<<<< HEAD
-    self.init(node: .quantification(.exactly(count), .eager, component().regex.root))
-=======
-    self.init(node: .quantification(.exactly(.init(faking: count)), .default, component().regex.root))
->>>>>>> 42641dab
+    self.init(node: .quantification(.exactly(count), .default, component().regex.root))
   }
 
   @available(SwiftStdlib 5.7, *)
@@ -1759,11 +1695,7 @@
   ) where RegexOutput == (Substring, C0?, C1?, C2?, C3?, C4?, C5?, C6?, C7?), Component.RegexOutput == (W, C0, C1, C2, C3, C4, C5, C6, C7) {
     assert(count > 0, "Must specify a positive count")
     // TODO: Emit a warning about `repeatMatch(count: 0)` or `repeatMatch(count: 1)`
-<<<<<<< HEAD
-    self.init(node: .quantification(.exactly(count), .eager, component.regex.root))
-=======
-    self.init(node: .quantification(.exactly(.init(faking: count)), .default, component.regex.root))
->>>>>>> 42641dab
+    self.init(node: .quantification(.exactly(count), .default, component.regex.root))
   }
 
   @available(SwiftStdlib 5.7, *)
@@ -1773,11 +1705,7 @@
   ) where RegexOutput == (Substring, C0?, C1?, C2?, C3?, C4?, C5?, C6?, C7?), Component.RegexOutput == (W, C0, C1, C2, C3, C4, C5, C6, C7) {
     assert(count > 0, "Must specify a positive count")
     // TODO: Emit a warning about `repeatMatch(count: 0)` or `repeatMatch(count: 1)`
-<<<<<<< HEAD
-    self.init(node: .quantification(.exactly(count), .eager, component().regex.root))
-=======
-    self.init(node: .quantification(.exactly(.init(faking: count)), .default, component().regex.root))
->>>>>>> 42641dab
+    self.init(node: .quantification(.exactly(count), .default, component().regex.root))
   }
 
   @available(SwiftStdlib 5.7, *)
@@ -1890,11 +1818,7 @@
   ) where RegexOutput == (Substring, C0?, C1?, C2?, C3?, C4?, C5?, C6?, C7?, C8?), Component.RegexOutput == (W, C0, C1, C2, C3, C4, C5, C6, C7, C8) {
     assert(count > 0, "Must specify a positive count")
     // TODO: Emit a warning about `repeatMatch(count: 0)` or `repeatMatch(count: 1)`
-<<<<<<< HEAD
-    self.init(node: .quantification(.exactly(count), .eager, component.regex.root))
-=======
-    self.init(node: .quantification(.exactly(.init(faking: count)), .default, component.regex.root))
->>>>>>> 42641dab
+    self.init(node: .quantification(.exactly(count), .default, component.regex.root))
   }
 
   @available(SwiftStdlib 5.7, *)
@@ -1904,11 +1828,7 @@
   ) where RegexOutput == (Substring, C0?, C1?, C2?, C3?, C4?, C5?, C6?, C7?, C8?), Component.RegexOutput == (W, C0, C1, C2, C3, C4, C5, C6, C7, C8) {
     assert(count > 0, "Must specify a positive count")
     // TODO: Emit a warning about `repeatMatch(count: 0)` or `repeatMatch(count: 1)`
-<<<<<<< HEAD
-    self.init(node: .quantification(.exactly(count), .eager, component().regex.root))
-=======
-    self.init(node: .quantification(.exactly(.init(faking: count)), .default, component().regex.root))
->>>>>>> 42641dab
+    self.init(node: .quantification(.exactly(count), .default, component().regex.root))
   }
 
   @available(SwiftStdlib 5.7, *)
@@ -2021,11 +1941,7 @@
   ) where RegexOutput == (Substring, C0?, C1?, C2?, C3?, C4?, C5?, C6?, C7?, C8?, C9?), Component.RegexOutput == (W, C0, C1, C2, C3, C4, C5, C6, C7, C8, C9) {
     assert(count > 0, "Must specify a positive count")
     // TODO: Emit a warning about `repeatMatch(count: 0)` or `repeatMatch(count: 1)`
-<<<<<<< HEAD
-    self.init(node: .quantification(.exactly(count), .eager, component.regex.root))
-=======
-    self.init(node: .quantification(.exactly(.init(faking: count)), .default, component.regex.root))
->>>>>>> 42641dab
+    self.init(node: .quantification(.exactly(count), .default, component.regex.root))
   }
 
   @available(SwiftStdlib 5.7, *)
@@ -2035,11 +1951,7 @@
   ) where RegexOutput == (Substring, C0?, C1?, C2?, C3?, C4?, C5?, C6?, C7?, C8?, C9?), Component.RegexOutput == (W, C0, C1, C2, C3, C4, C5, C6, C7, C8, C9) {
     assert(count > 0, "Must specify a positive count")
     // TODO: Emit a warning about `repeatMatch(count: 0)` or `repeatMatch(count: 1)`
-<<<<<<< HEAD
-    self.init(node: .quantification(.exactly(count), .eager, component().regex.root))
-=======
-    self.init(node: .quantification(.exactly(.init(faking: count)), .default, component().regex.root))
->>>>>>> 42641dab
+    self.init(node: .quantification(.exactly(count), .default, component().regex.root))
   }
 
   @available(SwiftStdlib 5.7, *)
